--- conflicted
+++ resolved
@@ -32,11 +32,8 @@
       install:
         - pip install '.[test]'
       script:
-<<<<<<< HEAD
+
        - python -m pytest
-=======
-        - python -m pytest -o python_classes=ExtendedTests
->>>>>>> 79b62adc
       after_script:
         - ./cc-test-reporter after-build --exit-code $TRAVIS_TEST_RESULT
 
@@ -46,19 +43,9 @@
       install:
         - pip install '.[test]'
       script:
-<<<<<<< HEAD
         - python -m pytest -m 'not extended'
 
-
     # Define additional python versions for tests
-=======
-        - python -m pytest -o python_classes=BasicTests
-
-
-    # Define additional python versions for tests
-    - <<: *test-extended
-      python: 3.7
->>>>>>> 79b62adc
 
     - <<: *test-extended
       python: 3.8
