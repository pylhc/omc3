# OMC3 Changelog

<<<<<<< HEAD
#### IN PROGRESS - v0.18.0 - _jdilly_, _fscarlier_, _fesoubel_

- Fixed:
  - Plot Optics Measurements: Added extra mpl style for clearer plots
  - LHC exciter BPM not found: Tells you which BPMs were searched for
  - Plot Spectrum: Correct error handling for Single-Plane BPMs

- Added:
  - Global Correction: Total phase correction arc-by-arc
  - Global Correction: New MQM-knob categories `MQM_INJ_2024` and `MQM_TOP_2024` without Q4 and Q4-6 
  - Script to copy KMod results into optics directory
  - Cleaning: Filter BPMs with NaNs
  - Cleaning: Log bad BPMs with reasons before raising errors.
=======
#### 2024-11-14 - v0.20.0 - _jdilly_, _awegsche_

- Added:
  - `bad_bpms_summary` script: Collect and summarize the bad BPMs from GUI runs.

#### 2024-11-13 - v0.19.0 - _fscarlier_, _jdilly_

- Added K-Modulation tools:
  - `kmod_importer`: Main function to call the following scripts in succession.
  - `kmod_averages`: Combine k-modulation results into a single file.
  - `kmod_lumi_imbalance`: Calculate the luminosity imbalance IP1 / IP5 from k-modulation results.
  - `kmod_import`: Import k-modulation results into an `optics_measurements` directory as `beta_kmod_().tfs` file.

- Removed:
  - Old k-modulation scripts: Functionality is either in k-mod GUI or in newly added scripts.

#### 2024-11-11 - v0.18.1 - _jdilly_

- Fixed:
  - Setting sparkprops wrong in `knob_extractor` fixed.
>>>>>>> 63948bc3

#### 2024-10-29 - v0.18.0 - _jgray_

- Added:
  - Add the ability to calculate a deltap/p offset caused by a change in orbit.
  - Add the ability to use `response_madx` to calculate the updated response matrix for the global correction.
  - Tests for the calculation of the deltap/p and corresponding correction.
  - Tests for the calculation of the updated response matrix for the global correction.

- Fixed:
  - Fixed the `response_twiss` when updating the response matrix when calculating the global correction.

#### 2024-10-29 - v0.17.0 - _jdilly_

- Added:
  - Optics Measurements: `analyse_dpp` parameter, to analyse only files with a specific DPP for tune, phase and (C)RDTs.

- Fixed:
  - Uncompensated Phase calculations with `Equation` compensation are now actually uncompensated when passed on to the `coupling` module.

#### 2024-10-28 - v0.16.2 - _jdilly_

- Fixed:
  - Temporary hack to fix `knob_extractor` in CCC.

#### 2024-09-20 - v0.16.1 - _fsoubelet_

- Fixed:
  - Fixed `DepracationWarning`s related datetime operations.
  - Fixed `DeprecationWarning` occuring due to the use of old `numpy` functions.
  - Fixed `FutureWarning` happening during edge-cases of dataframe concatenation by performing checks ahead of time.
  - Fixed `FutureWarning`s occuring due to deprecated `pandas.Series` accesses.
  - Fixed `UserWarning` occuring when wrongly setting ticks and labels for correction plots.

- Changed:
  - Masked `NaturalNameWarning`s happening during HDF5 tables operations, as the use of names such as `kq4.r8b2` is not avoidable and `pandas` properly handles access operations for us.
  - Masked `UserWarning`s happening during plotting for operations that are explicitely demanded.
  - Intercept `RankWarning` which can happen during a `polyfit` of data and re-emit as log message.
  - Intercept `OptimizeWarning` happening when the covariance parameters could not be estimated in `kmod` analysis and re-emit as log message.
  - Intercept `OptimizeWarning` happening when the covariance parameters could not be estimated in `rdt` analysis and re-emit as log message.

#### 2024-09-18 - v0.16.0 - _jdilly_

- Added:
  - Global Correction for LHC:
    - The correction variables in the LHC accelerator class are now handled differently internally,
      allowing new variable classes to be added to each lhc-year and user-given files in the model-directory.
    - Variable categories `MQM_ALL` added to all LHC years.
    - Variable categories `MQM_INJ_2024` and `MQM_TOP_2024` added to LHC 2024.
    - Adding a "-" in front of a given correction variable name removes this variable from the correction. Does not work for whole variable categories.
  - Tests for running `global_correction` with `omp` and `pinv` correction methods.

- Fixed:
  - Orthogonal Matching Pursuit (`omp`) in global correction runs again ([#448](https://github.com/pylhc/omc3/issues/448))
  - Corrections Check window stop-iteration issue: fixed. Single-plane files, i.e. normalized dispersion, now accepted ([#447](https://github.com/pylhc/omc3/issues/447))
  - LHC Correction variables now logged, if not found in the variable categories ([#446](https://github.com/pylhc/omc3/issues/446))

#### 2024-09-16 - v0.15.4 - _jdilly_

- Fixed:
  - Measure optics skips now using the ERRAMP column, when not present, i.e. when cleaning deactivated ([#451](https://github.com/pylhc/omc3/issues/451))
  - `hole_in_one` now allows `pathlib.Path` objects in addition to `str` ([#452](https://github.com/pylhc/omc3/issues/452))
  - Pandas to numpy dtype conversions bug ([#453](https://github.com/pylhc/omc3/issues/453)).
  - Special phases writing now skipped when accelerator has no special phases ([#454](https://github.com/pylhc/omc3/issues/454)).
  - RDT/CRDT calculation now not crashing when also giving off-momentum files; but only calculated from on on-momentum files ([#456](https://github.com/pylhc/omc3/issues/456)).

- Added:
  - Tests for full runs `hole_in_one` with on-momentum and off-momentum files.

#### 2024-08-14 - v0.15.3 - _jdilly_

- Fixed:
  - Add DOROS BPMs to `twiss.dat`.
  - Some Pandas `FutureWarning`s, `DeprecationWarning`s and `PerformanceWarning`s

#### 2024-08-14 - v0.15.2 - _fesoubel_, _jdilly_

- Fixed:
  - Numpy's `ComplexWarning` was not part of main namespace in v2.0, so we import it directly

#### 2024-08-14 - v0.15.1 - _fesoubel_

- Fixed:
  - The package is now fully compatible with `numpy 2.x` on `Python >= 3.10` thanks to a `pytables` compatibility release.
  - The package still limits to `numpy < 2` on `Python 3.9` due to the lack of compatibility from `pytables` on this versions.

#### 2024-07-08 - v0.15.0 - _jdilly_

- PINNING NUMPY TO < 2.0.0

- Changed:
  - Model creation:
    - removed hard-coded `knobs.madx` from `lhc`
    - removed `corrections.madx` from `lhc` best-knowledge model
    - zip up log-output files in `response_madx.py`
    - keep 0th output file in `response_madx.py` for reference of the model setup
    - Sequence and modifiers use the acc-models symlink in madx-jobs where applicable.

#### 2024-06-05 - v0.14.1 - _jdilly_

- Fixed:
  - LHC Knobs: Fixed typo "MQSOR" to "MQSORG" in LHC Beam 2 coupling knobs.

- CI:
  - Dropped python 3.8

#### 2024-03-18 - v0.14.0 - _jdilly_

- Added:
  - Linfile Updater: `keep`-flag to keep names and option to clean manually between limits.

#### 2024-03-08 - v0.13.1 - _jdilly_, _awegsche_, _mlegarre_, _fesoubel_

- Added:
  - Knob Extractor: Lumiscan Knob

- Fixed:
  - BBS converter: fixed closed orbit units
  - Optics: Pandas indexing error in DPP

#### 2023-12-07 - v0.13.0 - _awegsche_

- Added:
  - complete overhaul of model creation, uses now `acc-models` for LHC, PS and PSB and prints
    useful information about available model parameters. Can load from either a user defined path
    (`--path <PATH>`) or from the afs copy of acc-models (`--afs`)

#### 2023-11-29 - v0.12.1 - _jdilly_

- Fixed:
  - `tbt_converter` now also passes given output format to writer when running without noise.

#### 2023-11-29 - v0.12.0 - _jdilly_

- Added to harmonic analysis:
  - `suffix` input parameter: adds suffix to output files, which e.g. allows running the same file
    with different parameters without overwriting it.
  - `bunch_ids` input parameter: in case of multibunch-files only analyse these bunches.
    If not given, all bunches will be analysed, as before.

#### 2023-09-20 - v0.11.4 - _fscarlier_, _awegsche_

- Fixed:
  - bug in beta from phase (3BPM method) that calculated too high errors for first and last BPMs

#### 2023-09-20 - v0.11.3 - _jdilly_, _awegsche_

- Fixed:
  - compatibility with matplotlib 3.8
  - skipping important phase advances for HL-LHC (as not defined yet)
  - allowing responses with delta_k < 1e-6 for full-response creation

#### 2023-09-01 - v0.11.2 - _jdilly_

- Fixed:
  - Plot Optics: making normalized dispersion plot a special case.

- Added:
  - Plot Optics: optional input "--labels" to manually set the legend-labels.

#### 2023-06-16 - v0.11.1 - _jdilly_

- Fixed:
  - OptionalString: 'None' as input is converted to None.
  - Missing Kerberos config added to MANIFEST for packaging.
  - Plot Optics plots now correct error-column, e.g. for beta-beating.
  - Added warnings/errors for too few bpms in N-BPM/3-BPM methods.
  - Added navbar to sphinx documentation.

- Tests:
  - Added test for the classes in omc3.plotting.utils.windows

#### 2023-06-05 - v0.11.0 - _jdilly_

- Added:
  - `omc3.plotting.utils.windows`: Qt-based windows and widgets for matplotlib-figure organization.
  - Using the new windows in `omc3.plotting.plot_checked_corrections` and `omc3.plotting.plot_tfs`

#### 2023-05-15 - v0.10.0 - _jdilly_

- Added:
  - `omc3.check_corrections`: A new feature to check the validity of corrections.
  - `omc3.plotting.plot_checked_corrections`: Function to plot the checked corrections.
  - Unified optics-columns naming in `omc3.definitions.optics`
    (but not yet propagated through the code)
  - Function to calculate RMS in `omc3.utils.stats.rms`.

- Fixed:
  - Some minor bugs with fake datatypes
  - Doc of `ArrayType` typehints

#### 2023-04-27 - v0.9.0 - _jdilly_

- Added:
  - RBAC token provider in omc3.utils.rbac
  - pylogbook wrapper in omc3.scripts.create_logbook_entry

#### 2023-04-20 - v0.8.0 - _jdilly_

- Fixed:
  - Changed all `pandas`/`tfs-pandas` `append()` and `join()` to `concat()`
  - Moved `InputFiles` into separate module

#### 2023-03-16 - v0.7.2 - _jdilly_

- Fixed:
  - Added missing columns to coupling in BBS-OMC3 converter

#### 2023-01-20 - v0.7.1 - _jdilly_

- Added:
  - Amplitude Detuning plots: Switch to plot only with/without BBQ correction.

- Fixed:
  - Second Order Amplitude Detuning fit now working
  - Correct print/calculation of second order direct terms for forced kicks in plot-labels.

#### 2022-11-08 - v0.7.0 - _jdilly_

- Added:
  - Tune error based on deviation of filtered BBQ data to the moving average
    (over moving average window)
  - Action error calculated from error on the spectral line
    (which in turn is the same as NOISE)
  
#### 2022-11-01 - v0.6.6

- Bugfixes:
  - correction: fullresponse is converted to Path.
  - fake measurement from model: dont randomize errors and values by default.

#### 2022-10-15 - v0.6.5

- Added to `knob_extractor`:
  - proper state extraction.
  - IP2 and IP8 separation/crossing variables.

#### 2022-10-12 - v0.6.4

- Fixed:
  - phase filtering for coupling calculation will not forget columns

#### 2022-09-27 - v0.6.3

- Added:
  - pandafied `knob_extractor` internally and python output

#### 2022-09-22 - v0.6.2

- Added:
  - cleaned logging in `knob_extractor`

#### 2022-09-21 - v0.6.1

- Added:
  - tbt output datatype for converter.

#### 2022-09-20 - v0.6.0

- Added:
  - The `knob_extractor` script to get LHC knob values from `NXCALS` at a given time

#### 2022-09-19 - v0.5.2

- Bugfix:
  - Correction Dataframe initialized as float (before as int)

- Added:
  - Plotting: Transposed legend order
  - Plotting: Create markers from any text

#### 2022-09-12 - v0.5.1

- Added:
  - updated to turn_by_turn v0.4.0: Includes SPS reader

#### 2022-07-25 - v0.5.0 - _Mael-Le-Garrec_

- Added:
  - The resonance lines can now be sought and detected up to arbitrary order during the frequency analysis, with the `resonances` argument / flag of `harpy`.
  - The RDT components can now be calculated up to arbitrary order in the optics measurements with the `rdt_magnet_order` argument / flag of `optics`. Note that the relevant resonance lines for this order should have been detected by `harpy` beforehand.

#### 2022-06-21 - v0.4.1 - _jdilly_, _fesoubel_

- Fixed:
  - Fixed macros and knobs usage in model_creator for Run 3 optics
  - Getting new BBQ data ended in a key-error.
  - Better KeyError Message for Exciter-BPM not found.

#### 2022-05-30 - v0.4.0 - _jdilly_

- Added:
  - 2D amplitude detuning analysis and 3D plotting of the results
  - Converter for amp.det. analysis from bbs to omc3
  - general typehinting/doc/unification of entrypoint parameters/saving

- Fixed:
  - Switched action-tune planes in ampdet-kick file header-names
  - Deprecated way of pandas indexing (`.loc` for nearest points)
  - Allow different sized kick-files for amp.det. analysis

#### 2022-05-19 - v0.3.0 - _jdilly_

- Added:
  - Linfile cleaning script.

#### 2022-04-25 - v0.2.7 - _awegshe_

- Added:
  - There is now an option, `coupling_pairing`, for the BPM pairing in coupling calculation, to let the user choose the number of BPMs instead of the usual "best candidate" method.

#### 2022-04-25 - v0.2.6 - _awegsche_

- Fixed:
  - Only perform index merging on the `NAME` column during coupling calculation. This solves an (at the moment) un-understood issue where some BPMs would have different `S` values in different files.

#### 2022-04-12 - v0.2.5 - _awegsche_

- Fixed:
  - An additional knob and macros definition file has been added to reflect the knobs used by OP in the LHC Run 3. This makes sure any `omc3.model_creator` run for the LHC with `year >= 2022` has correct knobs.

#### 2022-04-07 - v0.2.4 - _fsoubelet_

- Miscellaneous:
  - The jpype1 package is not a default dependency anymore, and is instead included as a dependency in the cern and test extras. Its import is mocked where needed in omc3.

#### 2022-02-23 - v0.2.3 - _awegsche_

- Fixed:
  - The coupling calculation now includes additional columns in the output dataframes, which were missing while being needed later on by the correction calculation.

#### 2022-01-10 - v0.2.2 - _mihofer_

- Fixed:
  - Sequences for K-Modulation are now included in PyPi package
  - Bug fixed where default errors in K-Modulation would not have been taken into account

#### 2022-01-10 - v0.2.1 - _fsoubelet_

- _Dummy Release for Zenodo_

#### 2021-07-14 - v0.2.0 - _jdilly_

- Added:
  - global correction framework
    - global correction entrypoint
    - response matrix creation in madx and analytically
    - response read/write functions in hdf5
    - madx sequence evaluation
    - model appenders
    - model differences functions
  - script to fake measurement from model
  - more usages of constants for strings (e.g. column names)
  - introducing pathlib.Path in some places
  - output-paths in model job-files are relative
  
- Fixed:
  - Matplotlib warnings for `set_window_title`
  - excluded Windows and MacOS py3.9 from normal testing, due to installation issues of pyTables
  - model creation accepts relative and absolute paths

#### 2020-09-30

- Added:
  - script to merge kmod results and calculate imbalance
  - fixture for temporary/non-temporary test output folder
  - scripts to documentation

#### 2020-07-27

- Added:
  - tfs-plotter
  - optics-measurements plotter

#### 2020-03-04

- Added:
  - lin-file natural tune updater

#### 2020-02-24

- Added:
  - amplitude detuning analysis
  - amplitude detuning and bbq plotting
  - time tools
  - plotting helpers
- Distinction between `BasicTests` and `Extended Tests`

#### Before 2020-02

- Updated and moved main functionalities from python 2.7
  - Madx wrapper
  - Frequency Analysis of turn by turn
  - Optics measurement analysis scripts
  - Accelerator class and Model Creator
  - K-mod
  - Spectrum Plotting
  - Turn-by-Turn Converter

- `setup.py` and packaging functionality
- Automated CI
  - Multiple versions of python
  - Accuracy tests
  - Unit tests
  - Release automation<|MERGE_RESOLUTION|>--- conflicted
+++ resolved
@@ -1,6 +1,5 @@
 # OMC3 Changelog
 
-<<<<<<< HEAD
 #### IN PROGRESS - v0.18.0 - _jdilly_, _fscarlier_, _fesoubel_
 
 - Fixed:
@@ -14,7 +13,7 @@
   - Script to copy KMod results into optics directory
   - Cleaning: Filter BPMs with NaNs
   - Cleaning: Log bad BPMs with reasons before raising errors.
-=======
+
 #### 2024-11-14 - v0.20.0 - _jdilly_, _awegsche_
 
 - Added:
@@ -35,7 +34,6 @@
 
 - Fixed:
   - Setting sparkprops wrong in `knob_extractor` fixed.
->>>>>>> 63948bc3
 
 #### 2024-10-29 - v0.18.0 - _jgray_
 
