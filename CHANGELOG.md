# OMC3 Changelog

<<<<<<< HEAD
#### 2024-10-30 - v0.17.0 - _jdilly_ 

- Added:
  - Optics Measurements: `analyse_dpp` parameter, to analyse only files with a specific DPP for tune, phase and (C)RDTs.

- Fixed:
  - Uncompensated Phase calculations with `Equation` compensation are now actually uncompensated when passed on to the `coupling` module.
=======
#### 2024-09-30 - v0.16.2 - _jdilly_

- Fixed:
  - Temporary hack to fix `knob_extractor` in CCC.
>>>>>>> feea1361

#### 2024-09-20 - v0.16.1 - _fsoubelet_

- Fixed:
  - Fixed `DepracationWarning`s related datetime operations.
  - Fixed `DeprecationWarning` occuring due to the use of old `numpy` functions.
  - Fixed `FutureWarning` happening during edge-cases of dataframe concatenation by performing checks ahead of time.
  - Fixed `FutureWarning`s occuring due to deprecated `pandas.Series` accesses.
  - Fixed `UserWarning` occuring when wrongly setting ticks and labels for correction plots.

- Changed:
  - Masked `NaturalNameWarning`s happening during HDF5 tables operations, as the use of names such as `kq4.r8b2` is not avoidable and `pandas` properly handles access operations for us.
  - Masked `UserWarning`s happening during plotting for operations that are explicitely demanded.
  - Intercept `RankWarning` which can happen during a `polyfit` of data and re-emit as log message.
  - Intercept `OptimizeWarning` happening when the covariance parameters could not be estimated in `kmod` analysis and re-emit as log message.
  - Intercept `OptimizeWarning` happening when the covariance parameters could not be estimated in `rdt` analysis and re-emit as log message.

#### 2024-09-18 - v0.16.0 - _jdilly_

- Added:
  - Global Correction for LHC:
    - The correction variables in the LHC accelerator class are now handled differently internally,
      allowing new variable classes to be added to each lhc-year and user-given files in the model-directory.
    - Variable categories `MQM_ALL` added to all LHC years.
    - Variable categories `MQM_INJ_2024` and `MQM_TOP_2024` added to LHC 2024.
    - Adding a "-" in front of a given correction variable name removes this variable from the correction. Does not work for whole variable categories.
  - Tests for running `global_correction` with `omp` and `pinv` correction methods.

- Fixed:
  - Orthogonal Matching Pursuit (`omp`) in global correction runs again ([#448](https://github.com/pylhc/omc3/issues/448))
  - Corrections Check window stop-iteration issue: fixed. Single-plane files, i.e. normalized dispersion, now accepted ([#447](https://github.com/pylhc/omc3/issues/447))
  - LHC Correction variables now logged, if not found in the variable categories ([#446](https://github.com/pylhc/omc3/issues/446))

#### 2024-09-16 - v0.15.4 - _jdilly_

- Fixed:
  - Measure optics skips now using the ERRAMP column, when not present, i.e. when cleaning deactivated ([#451](https://github.com/pylhc/omc3/issues/451))
  - `hole_in_one` now allows `pathlib.Path` objects in addition to `str` ([#452](https://github.com/pylhc/omc3/issues/452))
  - Pandas to numpy dtype conversions bug ([#453](https://github.com/pylhc/omc3/issues/453)).
  - Special phases writing now skipped when accelerator has no special phases ([#454](https://github.com/pylhc/omc3/issues/454)).
  - RDT/CRDT calculation now not crashing when also giving off-momentum files; but only calculated from on on-momentum files ([#456](https://github.com/pylhc/omc3/issues/456)).

- Added:
  - Tests for full runs `hole_in_one` with on-momentum and off-momentum files.

#### 2024-08-14 - v0.15.3 - _jdilly_

- Fixed:
  - Add DOROS BPMs to `twiss.dat`.
  - Some Pandas `FutureWarning`s, `DeprecationWarning`s and `PerformanceWarning`s

#### 2024-08-14 - v0.15.2 - _fesoubel_, _jdilly_

- Fixed:
  - Numpy's `ComplexWarning` was not part of main namespace in v2.0, so we import it directly

#### 2024-08-14 - v0.15.1 - _fesoubel_

- Fixed:
  - The package is now fully compatible with `numpy 2.x` on `Python >= 3.10` thanks to a `pytables` compatibility release.
  - The package still limits to `numpy < 2` on `Python 3.9` due to the lack of compatibility from `pytables` on this versions.

#### 2024-07-08 - v0.15.0 - _jdilly_

- PINNING NUMPY TO < 2.0.0

- Changed:
  - Model creation:
    - removed hard-coded `knobs.madx` from `lhc`
    - removed `corrections.madx` from `lhc` best-knowledge model
    - zip up log-output files in `response_madx.py`
    - keep 0th output file in `response_madx.py` for reference of the model setup
    - Sequence and modifiers use the acc-models symlink in madx-jobs where applicable.

#### 2024-06-05 - v0.14.1 - _jdilly_

- Fixed:
  - LHC Knobs: Fixed typo "MQSOR" to "MQSORG" in LHC Beam 2 coupling knobs.

- CI:
  - Dropped python 3.8

#### 2024-03-18 - v0.14.0 - _jdilly_

- Added:
  - Linfile Updater: `keep`-flag to keep names and option to clean manually between limits.

#### 2024-03-08 - v0.13.1 - _jdilly_, _awegsche_, _mlegarre_, _fesoubel_

- Added:
  - Knob Extractor: Lumiscan Knob

- Fixed:
  - BBS converter: fixed closed orbit units
  - Optics: Pandas indexing error in DPP

#### 2023-12-07 - v0.13.0 - _awegsche_

- Added:
  - complete overhaul of model creation, uses now `acc-models` for LHC, PS and PSB and prints
    useful information about available model parameters. Can load from either a user defined path
    (`--path <PATH>`) or from the afs copy of acc-models (`--afs`)

#### 2023-11-29 - v0.12.1 - _jdilly_

- Fixed:
  - `tbt_converter` now also passes given output format to writer when running without noise.

#### 2023-11-29 - v0.12.0 - _jdilly_

- Added to harmonic analysis:
  - `suffix` input parameter: adds suffix to output files, which e.g. allows running the same file
    with different parameters without overwriting it.
  - `bunch_ids` input parameter: in case of multibunch-files only analyse these bunches.
    If not given, all bunches will be analysed, as before.

#### 2023-09-20 - v0.11.4 - _fscarlier_, _awegsche_

- Fixed:
  - bug in beta from phase (3BPM method) that calculated too high errors for first and last BPMs

#### 2023-09-20 - v0.11.3 - _jdilly_, _awegsche_

- Fixed:
  - compatibility with matplotlib 3.8
  - skipping important phase advances for HL-LHC (as not defined yet)
  - allowing responses with delta_k < 1e-6 for full-response creation

#### 2023-09-01 - v0.11.2 - _jdilly_

- Fixed:
  - Plot Optics: making normalized dispersion plot a special case.

- Added:
  - Plot Optics: optional input "--labels" to manually set the legend-labels.

#### 2023-06-16 - v0.11.1 - _jdilly_

- Fixed:
  - OptionalString: 'None' as input is converted to None.
  - Missing Kerberos config added to MANIFEST for packaging.
  - Plot Optics plots now correct error-column, e.g. for beta-beating.
  - Added warnings/errors for too few bpms in N-BPM/3-BPM methods.
  - Added navbar to sphinx documentation.

- Tests:
  - Added test for the classes in omc3.plotting.utils.windows

#### 2023-06-05 - v0.11.0 - _jdilly_

- Added:
  - `omc3.plotting.utils.windows`: Qt-based windows and widgets for matplotlib-figure organization.
  - Using the new windows in `omc3.plotting.plot_checked_corrections` and `omc3.plotting.plot_tfs`

#### 2023-05-15 - v0.10.0 - _jdilly_

- Added:
  - `omc3.check_corrections`: A new feature to check the validity of corrections.
  - `omc3.plotting.plot_checked_corrections`: Function to plot the checked corrections.
  - Unified optics-columns naming in `omc3.definitions.optics`
    (but not yet propagated through the code)
  - Function to calculate RMS in `omc3.utils.stats.rms`.

- Fixed:
  - Some minor bugs with fake datatypes
  - Doc of `ArrayType` typehints

#### 2023-04-27 - v0.9.0 - _jdilly_

- Added:
  - RBAC token provider in omc3.utils.rbac
  - pylogbook wrapper in omc3.scripts.create_logbook_entry

#### 2023-04-20 - v0.8.0 - _jdilly_

- Fixed:
  - Changed all `pandas`/`tfs-pandas` `append()` and `join()` to `concat()`
  - Moved `InputFiles` into separate module

#### 2023-03-16 - v0.7.2 - _jdilly_

- Fixed:
  - Added missing columns to coupling in BBS-OMC3 converter

#### 2023-01-20 - v0.7.1 - _jdilly_

- Added:
  - Amplitude Detuning plots: Switch to plot only with/without BBQ correction.

- Fixed:
  - Second Order Amplitude Detuning fit now working
  - Correct print/calculation of second order direct terms for forced kicks in plot-labels.

#### 2022-11-08 - v0.7.0 - _jdilly_

- Added:
  - Tune error based on deviation of filtered BBQ data to the moving average
    (over moving average window)
  - Action error calculated from error on the spectral line
    (which in turn is the same as NOISE)
  
#### 2022-11-01 - v0.6.6

- Bugfixes:
  - correction: fullresponse is converted to Path.
  - fake measurement from model: dont randomize errors and values by default.

#### 2022-10-15 - v0.6.5

- Added to `knob_extractor`:
  - proper state extraction.
  - IP2 and IP8 separation/crossing variables.

#### 2022-10-12 - v0.6.4

- Fixed:
  - phase filtering for coupling calculation will not forget columns

#### 2022-09-27 - v0.6.3

- Added:
  - pandafied `knob_extractor` internally and python output

#### 2022-09-22 - v0.6.2

- Added:
  - cleaned logging in `knob_extractor`

#### 2022-09-21 - v0.6.1

- Added:
  - tbt output datatype for converter.

#### 2022-09-20 - v0.6.0

- Added:
  - The `knob_extractor` script to get LHC knob values from `NXCALS` at a given time

#### 2022-09-19 - v0.5.2

- Bugfix:
  - Correction Dataframe initialized as float (before as int)

- Added:
  - Plotting: Transposed legend order
  - Plotting: Create markers from any text

#### 2022-09-12 - v0.5.1

- Added:
  - updated to turn_by_turn v0.4.0: Includes SPS reader

#### 2022-07-25 - v0.5.0 - _Mael-Le-Garrec_

- Added:
  - The resonance lines can now be sought and detected up to arbitrary order during the frequency analysis, with the `resonances` argument / flag of `harpy`.
  - The RDT components can now be calculated up to arbitrary order in the optics measurements with the `rdt_magnet_order` argument / flag of `optics`. Note that the relevant resonance lines for this order should have been detected by `harpy` beforehand.

#### 2022-06-21 - v0.4.1 - _jdilly_, _fesoubel_

- Fixed:
  - Fixed macros and knobs usage in model_creator for Run 3 optics
  - Getting new BBQ data ended in a key-error.
  - Better KeyError Message for Exciter-BPM not found.

#### 2022-05-30 - v0.4.0 - _jdilly_

- Added:
  - 2D amplitude detuning analysis and 3D plotting of the results
  - Converter for amp.det. analysis from bbs to omc3
  - general typehinting/doc/unification of entrypoint parameters/saving

- Fixed:
  - Switched action-tune planes in ampdet-kick file header-names
  - Deprecated way of pandas indexing (`.loc` for nearest points)
  - Allow different sized kick-files for amp.det. analysis

#### 2022-05-19 - v0.3.0 - _jdilly_

- Added:
  - Linfile cleaning script.

#### 2022-04-25 - v0.2.7 - _awegshe_

- Added:
  - There is now an option, `coupling_pairing`, for the BPM pairing in coupling calculation, to let the user choose the number of BPMs instead of the usual "best candidate" method.

#### 2022-04-25 - v0.2.6 - _awegsche_

- Fixed:
  - Only perform index merging on the `NAME` column during coupling calculation. This solves an (at the moment) un-understood issue where some BPMs would have different `S` values in different files.

#### 2022-04-12 - v0.2.5 - _awegsche_

- Fixed:
  - An additional knob and macros definition file has been added to reflect the knobs used by OP in the LHC Run 3. This makes sure any `omc3.model_creator` run for the LHC with `year >= 2022` has correct knobs.

#### 2022-04-07 - v0.2.4 - _fsoubelet_

- Miscellaneous:
  - The jpype1 package is not a default dependency anymore, and is instead included as a dependency in the cern and test extras. Its import is mocked where needed in omc3.

#### 2022-02-23 - v0.2.3 - _awegsche_

- Fixed:
  - The coupling calculation now includes additional columns in the output dataframes, which were missing while being needed later on by the correction calculation.

#### 2022-01-10 - v0.2.2 - _mihofer_

- Fixed:
  - Sequences for K-Modulation are now included in PyPi package
  - Bug fixed where default errors in K-Modulation would not have been taken into account

#### 2022-01-10 - v0.2.1 - _fsoubelet_

- _Dummy Release for Zenodo_

#### 2021-07-14 - v0.2.0 - _jdilly_

- Added:
  - global correction framework
    - global correction entrypoint
    - response matrix creation in madx and analytically
    - response read/write functions in hdf5
    - madx sequence evaluation
    - model appenders
    - model differences functions
  - script to fake measurement from model
  - more usages of constants for strings (e.g. column names)
  - introducing pathlib.Path in some places
  - output-paths in model job-files are relative
  
- Fixed:
  - Matplotlib warnings for `set_window_title`
  - excluded Windows and MacOS py3.9 from normal testing, due to installation issues of pyTables
  - model creation accepts relative and absolute paths

#### 2020-09-30

- Added:
  - script to merge kmod results and calculate imbalance
  - fixture for temporary/non-temporary test output folder
  - scripts to documentation

#### 2020-07-27

- Added:
  - tfs-plotter
  - optics-measurements plotter

#### 2020-03-04

- Added:
  - lin-file natural tune updater

#### 2020-02-24

- Added:
  - amplitude detuning analysis
  - amplitude detuning and bbq plotting
  - time tools
  - plotting helpers
- Distinction between `BasicTests` and `Extended Tests`

#### Before 2020-02

- Updated and moved main functionalities from python 2.7
  - Madx wrapper
  - Frequency Analysis of turn by turn
  - Optics measurement analysis scripts
  - Accelerator class and Model Creator
  - K-mod
  - Spectrum Plotting
  - Turn-by-Turn Converter

- `setup.py` and packaging functionality
- Automated CI
  - Multiple versions of python
  - Accuracy tests
  - Unit tests
  - Release automation<|MERGE_RESOLUTION|>--- conflicted
+++ resolved
@@ -1,19 +1,17 @@
 # OMC3 Changelog
 
-<<<<<<< HEAD
-#### 2024-10-30 - v0.17.0 - _jdilly_ 
+#### 2024-10-29 - v0.17.0 - _jdilly_ 
 
 - Added:
   - Optics Measurements: `analyse_dpp` parameter, to analyse only files with a specific DPP for tune, phase and (C)RDTs.
 
 - Fixed:
   - Uncompensated Phase calculations with `Equation` compensation are now actually uncompensated when passed on to the `coupling` module.
-=======
-#### 2024-09-30 - v0.16.2 - _jdilly_
+
+#### 2024-10-28 - v0.16.2 - _jdilly_
 
 - Fixed:
   - Temporary hack to fix `knob_extractor` in CCC.
->>>>>>> feea1361
 
 #### 2024-09-20 - v0.16.1 - _fsoubelet_
 
