# OMC3 Changelog

<<<<<<< HEAD
#### IN PROGRESS - v0.21.0 - _jdilly_, _fscarlier_, _fesoubel_

- Fixed:
  - Plot Optics Measurements: Added extra mpl style for clearer plots
  - LHC exciter BPM not found: Tells you which BPMs were searched for
  - Plot Spectrum: Correct error handling for Single-Plane BPMs

- Added:
  - Global Correction: Total phase correction arc-by-arc
  - Global Correction: New MQM-knob categories `MQM_INJ_2024` and `MQM_TOP_2024` without Q4 and Q4-6 
  - Script to copy KMod results into optics directory
  - Cleaning: Filter BPMs with NaNs
  - Cleaning: Log bad BPMs with reasons before raising errors.
=======
#### 2024-11-21 - v0.20.3 - _jdilly_

- Fixed:
  - `analyse_dpp` issues in `beta_from_amplitude`, `chromatic_beating` and `dispersion`.
    Skips `dispersion` calculation if `NaN`s are present.
>>>>>>> 9fb42616

#### 2024-11-21 - v0.20.2 - _jdilly_, _awegsche_

- Added:
  - `bad_bpms_summary`: Also collect the reasons for the BPMs being bad.

#### 2024-11-14 - v0.20.1 - _jdilly_

- Fixed:
  - `kmod_import` fixed issue with too harsh filtering of BPM data.

#### 2024-11-14 - v0.20.0 - _jdilly_, _awegsche_

- Added:
  - `bad_bpms_summary` script: Collect and summarize the bad BPMs from GUI runs.

#### 2024-11-13 - v0.19.0 - _fscarlier_, _jdilly_

- Added K-Modulation tools:
  - `kmod_importer`: Main function to call the following scripts in succession.
  - `kmod_averages`: Combine k-modulation results into a single file.
  - `kmod_lumi_imbalance`: Calculate the luminosity imbalance IP1 / IP5 from k-modulation results.
  - `kmod_import`: Import k-modulation results into an `optics_measurements` directory as `beta_kmod_().tfs` file.

- Removed:
  - Old k-modulation scripts: Functionality is either in k-mod GUI or in newly added scripts.

#### 2024-11-11 - v0.18.1 - _jdilly_

- Fixed:
  - Setting sparkprops wrong in `knob_extractor` fixed.

#### 2024-10-29 - v0.18.0 - _jgray_

- Added:
  - Add the ability to calculate a deltap/p offset caused by a change in orbit.
  - Add the ability to use `response_madx` to calculate the updated response matrix for the global correction.
  - Tests for the calculation of the deltap/p and corresponding correction.
  - Tests for the calculation of the updated response matrix for the global correction.

- Fixed:
  - Fixed the `response_twiss` when updating the response matrix when calculating the global correction.

#### 2024-10-29 - v0.17.0 - _jdilly_

- Added:
  - Optics Measurements: `analyse_dpp` parameter, to analyse only files with a specific DPP for tune, phase and (C)RDTs.

- Fixed:
  - Uncompensated Phase calculations with `Equation` compensation are now actually uncompensated when passed on to the `coupling` module.

#### 2024-10-28 - v0.16.2 - _jdilly_

- Fixed:
  - Temporary hack to fix `knob_extractor` in CCC.

#### 2024-09-20 - v0.16.1 - _fsoubelet_

- Fixed:
  - Fixed `DepracationWarning`s related datetime operations.
  - Fixed `DeprecationWarning` occuring due to the use of old `numpy` functions.
  - Fixed `FutureWarning` happening during edge-cases of dataframe concatenation by performing checks ahead of time.
  - Fixed `FutureWarning`s occuring due to deprecated `pandas.Series` accesses.
  - Fixed `UserWarning` occuring when wrongly setting ticks and labels for correction plots.

- Changed:
  - Masked `NaturalNameWarning`s happening during HDF5 tables operations, as the use of names such as `kq4.r8b2` is not avoidable and `pandas` properly handles access operations for us.
  - Masked `UserWarning`s happening during plotting for operations that are explicitely demanded.
  - Intercept `RankWarning` which can happen during a `polyfit` of data and re-emit as log message.
  - Intercept `OptimizeWarning` happening when the covariance parameters could not be estimated in `kmod` analysis and re-emit as log message.
  - Intercept `OptimizeWarning` happening when the covariance parameters could not be estimated in `rdt` analysis and re-emit as log message.

#### 2024-09-18 - v0.16.0 - _jdilly_

- Added:
  - Global Correction for LHC:
    - The correction variables in the LHC accelerator class are now handled differently internally,
      allowing new variable classes to be added to each lhc-year and user-given files in the model-directory.
    - Variable categories `MQM_ALL` added to all LHC years.
    - Variable categories `MQM_INJ_2024` and `MQM_TOP_2024` added to LHC 2024.
    - Adding a "-" in front of a given correction variable name removes this variable from the correction. Does not work for whole variable categories.
  - Tests for running `global_correction` with `omp` and `pinv` correction methods.

- Fixed:
  - Orthogonal Matching Pursuit (`omp`) in global correction runs again ([#448](https://github.com/pylhc/omc3/issues/448))
  - Corrections Check window stop-iteration issue: fixed. Single-plane files, i.e. normalized dispersion, now accepted ([#447](https://github.com/pylhc/omc3/issues/447))
  - LHC Correction variables now logged, if not found in the variable categories ([#446](https://github.com/pylhc/omc3/issues/446))

#### 2024-09-16 - v0.15.4 - _jdilly_

- Fixed:
  - Measure optics skips now using the ERRAMP column, when not present, i.e. when cleaning deactivated ([#451](https://github.com/pylhc/omc3/issues/451))
  - `hole_in_one` now allows `pathlib.Path` objects in addition to `str` ([#452](https://github.com/pylhc/omc3/issues/452))
  - Pandas to numpy dtype conversions bug ([#453](https://github.com/pylhc/omc3/issues/453)).
  - Special phases writing now skipped when accelerator has no special phases ([#454](https://github.com/pylhc/omc3/issues/454)).
  - RDT/CRDT calculation now not crashing when also giving off-momentum files; but only calculated from on on-momentum files ([#456](https://github.com/pylhc/omc3/issues/456)).

- Added:
  - Tests for full runs `hole_in_one` with on-momentum and off-momentum files.

#### 2024-08-14 - v0.15.3 - _jdilly_

- Fixed:
  - Add DOROS BPMs to `twiss.dat`.
  - Some Pandas `FutureWarning`s, `DeprecationWarning`s and `PerformanceWarning`s

#### 2024-08-14 - v0.15.2 - _fesoubel_, _jdilly_

- Fixed:
  - Numpy's `ComplexWarning` was not part of main namespace in v2.0, so we import it directly

#### 2024-08-14 - v0.15.1 - _fesoubel_

- Fixed:
  - The package is now fully compatible with `numpy 2.x` on `Python >= 3.10` thanks to a `pytables` compatibility release.
  - The package still limits to `numpy < 2` on `Python 3.9` due to the lack of compatibility from `pytables` on this versions.

#### 2024-07-08 - v0.15.0 - _jdilly_

- PINNING NUMPY TO < 2.0.0

- Changed:
  - Model creation:
    - removed hard-coded `knobs.madx` from `lhc`
    - removed `corrections.madx` from `lhc` best-knowledge model
    - zip up log-output files in `response_madx.py`
    - keep 0th output file in `response_madx.py` for reference of the model setup
    - Sequence and modifiers use the acc-models symlink in madx-jobs where applicable.

#### 2024-06-05 - v0.14.1 - _jdilly_

- Fixed:
  - LHC Knobs: Fixed typo "MQSOR" to "MQSORG" in LHC Beam 2 coupling knobs.

- CI:
  - Dropped python 3.8

#### 2024-03-18 - v0.14.0 - _jdilly_

- Added:
  - Linfile Updater: `keep`-flag to keep names and option to clean manually between limits.

#### 2024-03-08 - v0.13.1 - _jdilly_, _awegsche_, _mlegarre_, _fesoubel_

- Added:
  - Knob Extractor: Lumiscan Knob

- Fixed:
  - BBS converter: fixed closed orbit units
  - Optics: Pandas indexing error in DPP

#### 2023-12-07 - v0.13.0 - _awegsche_

- Added:
  - complete overhaul of model creation, uses now `acc-models` for LHC, PS and PSB and prints
    useful information about available model parameters. Can load from either a user defined path
    (`--path <PATH>`) or from the afs copy of acc-models (`--afs`)

#### 2023-11-29 - v0.12.1 - _jdilly_

- Fixed:
  - `tbt_converter` now also passes given output format to writer when running without noise.

#### 2023-11-29 - v0.12.0 - _jdilly_

- Added to harmonic analysis:
  - `suffix` input parameter: adds suffix to output files, which e.g. allows running the same file
    with different parameters without overwriting it.
  - `bunch_ids` input parameter: in case of multibunch-files only analyse these bunches.
    If not given, all bunches will be analysed, as before.

#### 2023-09-20 - v0.11.4 - _fscarlier_, _awegsche_

- Fixed:
  - bug in beta from phase (3BPM method) that calculated too high errors for first and last BPMs

#### 2023-09-20 - v0.11.3 - _jdilly_, _awegsche_

- Fixed:
  - compatibility with matplotlib 3.8
  - skipping important phase advances for HL-LHC (as not defined yet)
  - allowing responses with delta_k < 1e-6 for full-response creation

#### 2023-09-01 - v0.11.2 - _jdilly_

- Fixed:
  - Plot Optics: making normalized dispersion plot a special case.

- Added:
  - Plot Optics: optional input "--labels" to manually set the legend-labels.

#### 2023-06-16 - v0.11.1 - _jdilly_

- Fixed:
  - OptionalString: 'None' as input is converted to None.
  - Missing Kerberos config added to MANIFEST for packaging.
  - Plot Optics plots now correct error-column, e.g. for beta-beating.
  - Added warnings/errors for too few bpms in N-BPM/3-BPM methods.
  - Added navbar to sphinx documentation.

- Tests:
  - Added test for the classes in omc3.plotting.utils.windows

#### 2023-06-05 - v0.11.0 - _jdilly_

- Added:
  - `omc3.plotting.utils.windows`: Qt-based windows and widgets for matplotlib-figure organization.
  - Using the new windows in `omc3.plotting.plot_checked_corrections` and `omc3.plotting.plot_tfs`

#### 2023-05-15 - v0.10.0 - _jdilly_

- Added:
  - `omc3.check_corrections`: A new feature to check the validity of corrections.
  - `omc3.plotting.plot_checked_corrections`: Function to plot the checked corrections.
  - Unified optics-columns naming in `omc3.definitions.optics`
    (but not yet propagated through the code)
  - Function to calculate RMS in `omc3.utils.stats.rms`.

- Fixed:
  - Some minor bugs with fake datatypes
  - Doc of `ArrayType` typehints

#### 2023-04-27 - v0.9.0 - _jdilly_

- Added:
  - RBAC token provider in omc3.utils.rbac
  - pylogbook wrapper in omc3.scripts.create_logbook_entry

#### 2023-04-20 - v0.8.0 - _jdilly_

- Fixed:
  - Changed all `pandas`/`tfs-pandas` `append()` and `join()` to `concat()`
  - Moved `InputFiles` into separate module

#### 2023-03-16 - v0.7.2 - _jdilly_

- Fixed:
  - Added missing columns to coupling in BBS-OMC3 converter

#### 2023-01-20 - v0.7.1 - _jdilly_

- Added:
  - Amplitude Detuning plots: Switch to plot only with/without BBQ correction.

- Fixed:
  - Second Order Amplitude Detuning fit now working
  - Correct print/calculation of second order direct terms for forced kicks in plot-labels.

#### 2022-11-08 - v0.7.0 - _jdilly_

- Added:
  - Tune error based on deviation of filtered BBQ data to the moving average
    (over moving average window)
  - Action error calculated from error on the spectral line
    (which in turn is the same as NOISE)
  
#### 2022-11-01 - v0.6.6

- Bugfixes:
  - correction: fullresponse is converted to Path.
  - fake measurement from model: dont randomize errors and values by default.

#### 2022-10-15 - v0.6.5

- Added to `knob_extractor`:
  - proper state extraction.
  - IP2 and IP8 separation/crossing variables.

#### 2022-10-12 - v0.6.4

- Fixed:
  - phase filtering for coupling calculation will not forget columns

#### 2022-09-27 - v0.6.3

- Added:
  - pandafied `knob_extractor` internally and python output

#### 2022-09-22 - v0.6.2

- Added:
  - cleaned logging in `knob_extractor`

#### 2022-09-21 - v0.6.1

- Added:
  - tbt output datatype for converter.

#### 2022-09-20 - v0.6.0

- Added:
  - The `knob_extractor` script to get LHC knob values from `NXCALS` at a given time

#### 2022-09-19 - v0.5.2

- Bugfix:
  - Correction Dataframe initialized as float (before as int)

- Added:
  - Plotting: Transposed legend order
  - Plotting: Create markers from any text

#### 2022-09-12 - v0.5.1

- Added:
  - updated to turn_by_turn v0.4.0: Includes SPS reader

#### 2022-07-25 - v0.5.0 - _Mael-Le-Garrec_

- Added:
  - The resonance lines can now be sought and detected up to arbitrary order during the frequency analysis, with the `resonances` argument / flag of `harpy`.
  - The RDT components can now be calculated up to arbitrary order in the optics measurements with the `rdt_magnet_order` argument / flag of `optics`. Note that the relevant resonance lines for this order should have been detected by `harpy` beforehand.

#### 2022-06-21 - v0.4.1 - _jdilly_, _fesoubel_

- Fixed:
  - Fixed macros and knobs usage in model_creator for Run 3 optics
  - Getting new BBQ data ended in a key-error.
  - Better KeyError Message for Exciter-BPM not found.

#### 2022-05-30 - v0.4.0 - _jdilly_

- Added:
  - 2D amplitude detuning analysis and 3D plotting of the results
  - Converter for amp.det. analysis from bbs to omc3
  - general typehinting/doc/unification of entrypoint parameters/saving

- Fixed:
  - Switched action-tune planes in ampdet-kick file header-names
  - Deprecated way of pandas indexing (`.loc` for nearest points)
  - Allow different sized kick-files for amp.det. analysis

#### 2022-05-19 - v0.3.0 - _jdilly_

- Added:
  - Linfile cleaning script.

#### 2022-04-25 - v0.2.7 - _awegshe_

- Added:
  - There is now an option, `coupling_pairing`, for the BPM pairing in coupling calculation, to let the user choose the number of BPMs instead of the usual "best candidate" method.

#### 2022-04-25 - v0.2.6 - _awegsche_

- Fixed:
  - Only perform index merging on the `NAME` column during coupling calculation. This solves an (at the moment) un-understood issue where some BPMs would have different `S` values in different files.

#### 2022-04-12 - v0.2.5 - _awegsche_

- Fixed:
  - An additional knob and macros definition file has been added to reflect the knobs used by OP in the LHC Run 3. This makes sure any `omc3.model_creator` run for the LHC with `year >= 2022` has correct knobs.

#### 2022-04-07 - v0.2.4 - _fsoubelet_

- Miscellaneous:
  - The jpype1 package is not a default dependency anymore, and is instead included as a dependency in the cern and test extras. Its import is mocked where needed in omc3.

#### 2022-02-23 - v0.2.3 - _awegsche_

- Fixed:
  - The coupling calculation now includes additional columns in the output dataframes, which were missing while being needed later on by the correction calculation.

#### 2022-01-10 - v0.2.2 - _mihofer_

- Fixed:
  - Sequences for K-Modulation are now included in PyPi package
  - Bug fixed where default errors in K-Modulation would not have been taken into account

#### 2022-01-10 - v0.2.1 - _fsoubelet_

- _Dummy Release for Zenodo_

#### 2021-07-14 - v0.2.0 - _jdilly_

- Added:
  - global correction framework
    - global correction entrypoint
    - response matrix creation in madx and analytically
    - response read/write functions in hdf5
    - madx sequence evaluation
    - model appenders
    - model differences functions
  - script to fake measurement from model
  - more usages of constants for strings (e.g. column names)
  - introducing pathlib.Path in some places
  - output-paths in model job-files are relative
  
- Fixed:
  - Matplotlib warnings for `set_window_title`
  - excluded Windows and MacOS py3.9 from normal testing, due to installation issues of pyTables
  - model creation accepts relative and absolute paths

#### 2020-09-30

- Added:
  - script to merge kmod results and calculate imbalance
  - fixture for temporary/non-temporary test output folder
  - scripts to documentation

#### 2020-07-27

- Added:
  - tfs-plotter
  - optics-measurements plotter

#### 2020-03-04

- Added:
  - lin-file natural tune updater

#### 2020-02-24

- Added:
  - amplitude detuning analysis
  - amplitude detuning and bbq plotting
  - time tools
  - plotting helpers
- Distinction between `BasicTests` and `Extended Tests`

#### Before 2020-02

- Updated and moved main functionalities from python 2.7
  - Madx wrapper
  - Frequency Analysis of turn by turn
  - Optics measurement analysis scripts
  - Accelerator class and Model Creator
  - K-mod
  - Spectrum Plotting
  - Turn-by-Turn Converter

- `setup.py` and packaging functionality
- Automated CI
  - Multiple versions of python
  - Accuracy tests
  - Unit tests
  - Release automation<|MERGE_RESOLUTION|>--- conflicted
+++ resolved
@@ -1,6 +1,5 @@
 # OMC3 Changelog
 
-<<<<<<< HEAD
 #### IN PROGRESS - v0.21.0 - _jdilly_, _fscarlier_, _fesoubel_
 
 - Fixed:
@@ -14,13 +13,12 @@
   - Script to copy KMod results into optics directory
   - Cleaning: Filter BPMs with NaNs
   - Cleaning: Log bad BPMs with reasons before raising errors.
-=======
+
 #### 2024-11-21 - v0.20.3 - _jdilly_
 
 - Fixed:
   - `analyse_dpp` issues in `beta_from_amplitude`, `chromatic_beating` and `dispersion`.
     Skips `dispersion` calculation if `NaN`s are present.
->>>>>>> 9fb42616
 
 #### 2024-11-21 - v0.20.2 - _jdilly_, _awegsche_
 
