--- conflicted
+++ resolved
@@ -1,20 +1,16 @@
 # OMC3 Changelog
 
-<<<<<<< HEAD
 #### Not Released Yet
 
-- Added: 
+- Added:
   - RBAC token provider in omc3.utils.rbac
   - pylogbook wrapper in omc3.scripts.create_logbook_entry
-=======
+
 #### 2023-04-20 - v0.8.0 - _jdilly_
-
-
 
 - Fix:
   - Changed all `pandas`/`tfs-pandas` `append()` and `join()` to `concat()`
   - Moved `InputFiles` into separate module
->>>>>>> 2bb6b5bd
 
 #### 2023-03-16 - v0.7.2 - _jdilly_
 
