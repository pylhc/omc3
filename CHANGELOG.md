--- conflicted
+++ resolved
@@ -1,6 +1,5 @@
 # OMC3 Changelog
 
-<<<<<<< HEAD
 #### 2025-03-05 - v0.22.0 - _jdilly_
 
 - Added:
@@ -10,13 +9,12 @@
 
 - Updated:
   - MAD-X binaries to version 5.09.00.
-=======
+
 #### 2025-03-03 - v0.21.1 - _fscarlier_
 
 - Fixed:
   - Correct function call in `omc3.kmod_importer` when running as script.
   - Fixed k-mod import for single-IP imports.
->>>>>>> edaa6d49
 
 #### 2025-01-23 - v0.21.0 - _jdilly_, _fscarlier_, _fesoubel_
 
