# OMC3 Changelog

<<<<<<< HEAD
#### 2022-05-30 - v0.5.x - _jdilly_

- Added:
  - Tune error based on deviation of filtered BBQ data to the moving average
    (over moving average window)
  - Action error calculated from error on the spectral line
    (which in turn is the same as NOISE)
  
=======
#### 2022-11-01 - v0.6.6

- Bugfixes 
  - correction: fullresponse is converted to Path.
  - fake measurement from model: dont randomize errors and values by default. 

#### 2022-10-15 - v0.6.5

- Added to `knob_extractor`:
  - proper state extraction. 
  - IP2 and IP8 separation/crossing variables.

#### 2022-10-12 - v0.6.4

- Fixed the phase filtering for coupling calculation to not forget columns.

#### 2022-09-27 - v0.6.3

- Pandafied `knob_extractor` internally and python output.

#### 2022-09-22 - v0.6.2

- Cleaned logging in `knob_extractor`

#### 2022-09-21 - v0.6.1

- Added: 
  - tbt output datatype for converter.

#### 2022-09-20 - v0.6.0

- Added:
  - The `knob_extractor` script to get LHC knob values from `NXCALS` at a given time

#### 2022-09-19 - v0.5.2

- Bugfix:
  - Correction Dataframe initialized as float (before as int)

- Added:
  - Plotting: Transposed legend order
  - Plotting: Create markers from any text

#### 2022-09-12 - v0.5.1

- Updated to turn_by_turn v0.4.0: Includes SPS reader

>>>>>>> 61da514c
#### 2022-07-25 - v0.5.0 - _Mael-Le-Garrec_

- Added:
  - The resonance lines can now be sought and detected up to arbitrary order during the frequency analysis, with the `resonances` argument / flag of `harpy`.
  - The RDT components can now be calculated up to arbitrary order in the optics measurements with the `rdt_magnet_order` argument / flag of `optics`. Note that the relevant resonance lines for this order should have been detected by `harpy` beforehand.

#### 2022-06-21 - v0.4.1 - _jdilly_, _fesoubel_

- Fixed:
  - Fixed macros and knobs usage in model_creator for Run 3 optics
  - Getting new BBQ data ended in a key-error.
  - Better KeyError Message for Exciter-BPM not found.

#### 2022-05-30 - v0.4.0 - _jdilly_

- Added: 
  - 2D amplitude detuning analysis and 3D plotting of the results
  - Converter for amp.det. analysis from bbs to omc3
  - general typehinting/doc/unification of entrypoint parameters/saving

- Fixed:
  - Switched action-tune planes in ampdet-kick file header-names
  - Deprecated way of pandas indexing (`.loc` for nearest points)
  - Allow different sized kick-files for amp.det. analysis

#### 2022-05-19 - v0.3.0 - _jdilly_

- Added:
  - Linfile cleaning script. 

#### 2022-04-25 - v0.2.7 - _awegshe_

- Added:
  - There is now an option, `coupling_pairing`, for the BPM pairing in coupling calculation, to let the user choose the number of BPMs instead of the usual "best candidate" method.

#### 2022-04-25 - v0.2.6 - _awegsche_

- Fixed:
  - Only perform index merging on the `NAME` column during coupling calculation. This solves an (at the moment) un-understood issue where some BPMs would have different `S` values in different files.

#### 2022-04-12 - v0.2.5 - _awegsche_

- Fixed:
  - An additional knob and macros definition file has been added to reflect the knobs used by OP in the LHC Run 3. This makes sure any `omc3.model_creator` run for the LHC with `year >= 2022` has correct knobs.

#### 2022-04-07 - v0.2.4 - _fsoubelet_

- Miscellaneous:
  - The jpype1 package is not a default dependency anymore, and is instead included as a dependency in the cern and test extras. Its import is mocked where needed in omc3.

#### 2022-02-23 - v0.2.3 - _awegsche_

- Fixed:
  - The coupling calculation now includes additional columns in the output dataframes, which were missing while being needed later on by the correction calculation.

#### 2022-01-10 - v0.2.2 - _mihofer_

- Fixed:
  - Sequences for K-Modulation are now included in PyPi package
  - Bug fixed where default errors in K-Modulation would not have been taken into account

#### 2022-01-10 - v0.2.1 - _fsoubelet_

- _Dummy Release for Zenodo_

#### 2021-07-14 - v0.2.0 - _jdilly_

- Added:
  - global correction framework
    - global correction entrypoint
    - response matrix creation in madx and analytically
    - response read/write functions in hdf5
    - madx sequence evaluation
    - model appenders
    - model differences functions
  - script to fake measurement from model
  - more usages of constants for strings (e.g. column names)
  - introducing pathlib.Path in some places
  - output-paths in model job-files are relative
  
- Fixes:
  - Matplotlib warnings for `set_window_title`
  - excluded Windows and MacOS py3.9 from normal testing, due to installation issues of pyTables
  - model creation accepts relative and absolute paths


#### 2020-09-30

- Added:
  - script to merge kmod results and calculate imbalance
  - fixture for temporary/non-temporary test output folder
  - scripts to documentation

#### 2020-07-27

- Added:
  - tfs-plotter
  - optics-measurements plotter

#### 2020-03-04

- Added:
   - lin-file natural tune updater

#### 2020-02-24

- Added:
   - amplitude detuning analysis
   - amplitude detuning and bbq plotting
   - time tools
   - plotting helpers
- Distinction between `BasicTests` and `Extended Tests`

#### Before 2020-02

- Updated and moved main functionalities from python 2.7
    - Madx wrapper
    - Frequency Analysis of turn by turn
    - Optics measurement analysis scripts
    - Accelerator class and Model Creator
    - K-mod
    - Spectrum Plotting
    - Turn-by-Turn Converter

- `setup.py` and packaging functionality 
- Automated CI
    - Multiple versions of python
    - Accuracy tests
    - Unit tests
    - Release automation<|MERGE_RESOLUTION|>--- conflicted
+++ resolved
@@ -1,7 +1,6 @@
 # OMC3 Changelog
 
-<<<<<<< HEAD
-#### 2022-05-30 - v0.5.x - _jdilly_
+#### 2022-11-08 - v0.7.0 - _jdilly_
 
 - Added:
   - Tune error based on deviation of filtered BBQ data to the moving average
@@ -9,7 +8,6 @@
   - Action error calculated from error on the spectral line
     (which in turn is the same as NOISE)
   
-=======
 #### 2022-11-01 - v0.6.6
 
 - Bugfixes 
@@ -57,7 +55,6 @@
 
 - Updated to turn_by_turn v0.4.0: Includes SPS reader
 
->>>>>>> 61da514c
 #### 2022-07-25 - v0.5.0 - _Mael-Le-Garrec_
 
 - Added:
