--- conflicted
+++ resolved
@@ -1,19 +1,15 @@
 # OMC3 Changelog
 
-<<<<<<< HEAD
-#### 2025-03-13 - v0.23.01 - _jdilly_, _jgray_
+#### 2025-04-01 - v0.23.01 - _jdilly_, _jgray_
 
 - Changed:
   - `twiss_elements` via macro now contain all elements in the sequence.
 
 - Fixed:
   - `check_corrections` does not error when different markers in the model and the measurement.
-=======
-#### Unreleased -
 
 - Added:
   - Bad BPMs summary: NANS reason.
->>>>>>> 0c8de3cb
 
 #### 2025-03-13 - v0.23.0 - _jdilly_
 
