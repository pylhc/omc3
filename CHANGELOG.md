# OMC3 Changelog

<<<<<<< HEAD

#### IN PROGRESS - v0.15.0 - _jdilly_, _fscarlier_, _fesoubel_

- Fixed:
  - Plot Check Corrections: Fixed Crash when normalized dispersion is in measurements
  - Plot Optics Measurements: Added extra mpl style for clearer plots
  - Knob extractor: fixing path hack. To be removed in the future when java is fixed on CCC machines
  - LHC exciter BPM not found: Tells you which BPMs were searched for

- Added:
  - Global Correction: Total phase correction arc-by-arc
  - Global Correction: New MQM-knob categories `MQM_INJ_2024` and `MQM_TOP_2024` without Q4 and Q4-6 
  - Script to copy KMod results into optics directory

=======
#### 2024-03-18 - v0.14.0 - _jdilly_

- Added:
  - Linfile Updater: `keep`-flag to keep names and option to clean manually between limits.
>>>>>>> 2cf93e1a

#### 2024-03-08 - v0.13.1 - _jdilly_, _awegsche_, _mlegarre_, _fesoubel_

- Added:
  - Knob Extractor: Lumiscan Knob

- Fixed:
  - BBS converter: fixed closed orbit units
  - Optics: Pandas indexing error in DPP

<<<<<<< HEAD

=======
>>>>>>> 2cf93e1a
#### 2023-12-07 - v0.13.0 - _awegsche_

- Added:
 - complete overhaul of model creation, uses now `acc-models` for LHC, PS and PSB and prints
   useful information about available model parameters. Can load from either a user defined path
   (`--path <PATH>`) or from the afs copy of acc-models (`--afs`)

#### 2023-11-29 - v0.12.1 - _jdilly_

- Fixed:
 - `tbt_converter` now also passes given output format to writer when running without noise.

#### 2023-11-29 - v0.12.0 - _jdilly_

- Added to harmonic analysis:
    - `suffix` input parameter: adds suffix to output files, which e.g. allows running the same file 
    with different parameters without overwriting it.
    - `bunch_ids` input parameter: in case of multibunch-files only analyse these bunches.
    If not given, all bunches will be analysed, as before.

#### 2023-09-20 - v0.11.4 - _fscarlier_, _awegsche_
- Fixed:
    - bug in beta from phase (3BPM method) that calculated too high errors for first and last BPMs

#### 2023-09-20 - v0.11.3 - _jdilly_, _awegsche_

- Fixed:
  - compatibility with matplotlib 3.8
  - skipping important phase advances for HL-LHC (as not defined yet)
  - allowing responses with delta_k < 1e-6 for full-response creation

#### 2023-09-01 - v0.11.2 - _jdilly_

- Fixed:
  - Plot Optics: making normalized dispersion plot a special case.

- Added:
 - Plot Optics: optional input "--labels" to manually set the legend-labels. 

#### 2023-06-16 - v0.11.1 - _jdilly_

- Fixed:
 - OptionalString: 'None' as input is converted to None.
 - Missing Kerberos config added to MANIFEST for packaging.
 - Plot Optics plots now correct error-column, e.g. for beta-beating.
 - Added warnings/errors for too few bpms in N-BPM/3-BPM methods. 
 - Added navbar to sphinx documentation.

- Tests:
 - Added test for the classes in omc3.plotting.utils.windows

#### 2023-06-05 - v0.11.0 - _jdilly_

- Added:
 - `omc3.plotting.utils.windows`: Qt-based windows and widgets for matplotlib-figure organization.
 - Using the new windows in `omc3.plotting.plot_checked_corrections` and `omc3.plotting.plot_tfs`

#### 2023-05-15 - v0.10.0 - _jdilly_

- Added:
  - `omc3.check_corrections`: A new feature to check the validity of corrections.
  - `omc3.plotting.plot_checked_corrections`: Function to plot the checked corrections.
  - Unified optics-columns naming in `omc3.definitions.optics`
    (but not yet propagated through the code)
  - Function to calculate RMS in `omc3.utils.stats.rms`.

- Fixed:
  - Some minor bugs with fake datatypes
  - Doc of `ArrayType` typehints

#### 2023-04-27 - v0.9.0 - _jdilly_

- Added:
  - RBAC token provider in omc3.utils.rbac
  - pylogbook wrapper in omc3.scripts.create_logbook_entry

#### 2023-04-20 - v0.8.0 - _jdilly_

- Fix:
  - Changed all `pandas`/`tfs-pandas` `append()` and `join()` to `concat()`
  - Moved `InputFiles` into separate module

#### 2023-03-16 - v0.7.2 - _jdilly_

- Fix: 
  - Added missing columns to coupling in BBS-OMC3 converter

#### 2023-01-20 - v0.7.1 - _jdilly_

- Added:
  - Amplitude Detuning plots: Switch to plot only with/without BBQ correction 

- Fix: 
  - Second Order Amplitude Detuning fit now working
  - Correct print/calculation of second order direct terms for forced 
    kicks in plot-labels.

#### 2022-11-08 - v0.7.0 - _jdilly_

- Added:
  - Tune error based on deviation of filtered BBQ data to the moving average
    (over moving average window)
  - Action error calculated from error on the spectral line
    (which in turn is the same as NOISE)
  
#### 2022-11-01 - v0.6.6

- Bugfixes 
  - correction: fullresponse is converted to Path.
  - fake measurement from model: dont randomize errors and values by default. 

#### 2022-10-15 - v0.6.5

- Added to `knob_extractor`:
  - proper state extraction. 
  - IP2 and IP8 separation/crossing variables.

#### 2022-10-12 - v0.6.4

- Fixed the phase filtering for coupling calculation to not forget columns.

#### 2022-09-27 - v0.6.3

- Pandafied `knob_extractor` internally and python output.

#### 2022-09-22 - v0.6.2

- Cleaned logging in `knob_extractor`

#### 2022-09-21 - v0.6.1

- Added: 
  - tbt output datatype for converter.

#### 2022-09-20 - v0.6.0

- Added:
  - The `knob_extractor` script to get LHC knob values from `NXCALS` at a given time

#### 2022-09-19 - v0.5.2

- Bugfix:
  - Correction Dataframe initialized as float (before as int)

- Added:
  - Plotting: Transposed legend order
  - Plotting: Create markers from any text

#### 2022-09-12 - v0.5.1

- Updated to turn_by_turn v0.4.0: Includes SPS reader

#### 2022-07-25 - v0.5.0 - _Mael-Le-Garrec_

- Added:
  - The resonance lines can now be sought and detected up to arbitrary order during the frequency analysis, with the `resonances` argument / flag of `harpy`.
  - The RDT components can now be calculated up to arbitrary order in the optics measurements with the `rdt_magnet_order` argument / flag of `optics`. Note that the relevant resonance lines for this order should have been detected by `harpy` beforehand.

#### 2022-06-21 - v0.4.1 - _jdilly_, _fesoubel_

- Fixed:
  - Fixed macros and knobs usage in model_creator for Run 3 optics
  - Getting new BBQ data ended in a key-error.
  - Better KeyError Message for Exciter-BPM not found.

#### 2022-05-30 - v0.4.0 - _jdilly_

- Added: 
  - 2D amplitude detuning analysis and 3D plotting of the results
  - Converter for amp.det. analysis from bbs to omc3
  - general typehinting/doc/unification of entrypoint parameters/saving

- Fixed:
  - Switched action-tune planes in ampdet-kick file header-names
  - Deprecated way of pandas indexing (`.loc` for nearest points)
  - Allow different sized kick-files for amp.det. analysis

#### 2022-05-19 - v0.3.0 - _jdilly_

- Added:
  - Linfile cleaning script. 

#### 2022-04-25 - v0.2.7 - _awegshe_

- Added:
  - There is now an option, `coupling_pairing`, for the BPM pairing in coupling calculation, to let the user choose the number of BPMs instead of the usual "best candidate" method.

#### 2022-04-25 - v0.2.6 - _awegsche_

- Fixed:
  - Only perform index merging on the `NAME` column during coupling calculation. This solves an (at the moment) un-understood issue where some BPMs would have different `S` values in different files.

#### 2022-04-12 - v0.2.5 - _awegsche_

- Fixed:
  - An additional knob and macros definition file has been added to reflect the knobs used by OP in the LHC Run 3. This makes sure any `omc3.model_creator` run for the LHC with `year >= 2022` has correct knobs.

#### 2022-04-07 - v0.2.4 - _fsoubelet_

- Miscellaneous:
  - The jpype1 package is not a default dependency anymore, and is instead included as a dependency in the cern and test extras. Its import is mocked where needed in omc3.

#### 2022-02-23 - v0.2.3 - _awegsche_

- Fixed:
  - The coupling calculation now includes additional columns in the output dataframes, which were missing while being needed later on by the correction calculation.

#### 2022-01-10 - v0.2.2 - _mihofer_

- Fixed:
  - Sequences for K-Modulation are now included in PyPi package
  - Bug fixed where default errors in K-Modulation would not have been taken into account

#### 2022-01-10 - v0.2.1 - _fsoubelet_

- _Dummy Release for Zenodo_

#### 2021-07-14 - v0.2.0 - _jdilly_

- Added:
  - global correction framework
    - global correction entrypoint
    - response matrix creation in madx and analytically
    - response read/write functions in hdf5
    - madx sequence evaluation
    - model appenders
    - model differences functions
  - script to fake measurement from model
  - more usages of constants for strings (e.g. column names)
  - introducing pathlib.Path in some places
  - output-paths in model job-files are relative
  
- Fixes:
  - Matplotlib warnings for `set_window_title`
  - excluded Windows and MacOS py3.9 from normal testing, due to installation issues of pyTables
  - model creation accepts relative and absolute paths


#### 2020-09-30

- Added:
  - script to merge kmod results and calculate imbalance
  - fixture for temporary/non-temporary test output folder
  - scripts to documentation

#### 2020-07-27

- Added:
  - tfs-plotter
  - optics-measurements plotter

#### 2020-03-04

- Added:
   - lin-file natural tune updater

#### 2020-02-24

- Added:
   - amplitude detuning analysis
   - amplitude detuning and bbq plotting
   - time tools
   - plotting helpers
- Distinction between `BasicTests` and `Extended Tests`

#### Before 2020-02

- Updated and moved main functionalities from python 2.7
    - Madx wrapper
    - Frequency Analysis of turn by turn
    - Optics measurement analysis scripts
    - Accelerator class and Model Creator
    - K-mod
    - Spectrum Plotting
    - Turn-by-Turn Converter

- `setup.py` and packaging functionality 
- Automated CI
    - Multiple versions of python
    - Accuracy tests
    - Unit tests
    - Release automation<|MERGE_RESOLUTION|>--- conflicted
+++ resolved
@@ -1,6 +1,4 @@
 # OMC3 Changelog
-
-<<<<<<< HEAD
 
 #### IN PROGRESS - v0.15.0 - _jdilly_, _fscarlier_, _fesoubel_
 
@@ -15,12 +13,10 @@
   - Global Correction: New MQM-knob categories `MQM_INJ_2024` and `MQM_TOP_2024` without Q4 and Q4-6 
   - Script to copy KMod results into optics directory
 
-=======
 #### 2024-03-18 - v0.14.0 - _jdilly_
 
 - Added:
   - Linfile Updater: `keep`-flag to keep names and option to clean manually between limits.
->>>>>>> 2cf93e1a
 
 #### 2024-03-08 - v0.13.1 - _jdilly_, _awegsche_, _mlegarre_, _fesoubel_
 
@@ -31,10 +27,6 @@
   - BBS converter: fixed closed orbit units
   - Optics: Pandas indexing error in DPP
 
-<<<<<<< HEAD
-
-=======
->>>>>>> 2cf93e1a
 #### 2023-12-07 - v0.13.0 - _awegsche_
 
 - Added:
