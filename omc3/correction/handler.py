"""
Handler
-------

This module contains high-level functions to manage most functionality of the corrections calculations.
"""
from __future__ import annotations

import datetime
import time
from pathlib import Path
from typing import TYPE_CHECKING
import copy

import numpy as np
import pandas as pd
import tfs
from sklearn.linear_model import OrthogonalMatchingPursuit

<<<<<<< HEAD
import omc3.madx_wrapper as madx_wrapper
from omc3.correction import filters, model_appenders, response_twiss, response_madx
from omc3.correction.constants import DIFF, ERROR, VALUE, WEIGHT, ORBIT_DPP
from omc3.correction.model_appenders import add_coupling_to_model
from omc3.correction.response_io import read_fullresponse
from omc3.model.accelerators.accelerator import Accelerator
=======
from omc3.correction import filters, model_appenders, response_twiss
from omc3.correction.constants import DIFF, ERROR, VALUE, WEIGHT
from omc3.correction.model_appenders import add_coupling_to_model
from omc3.correction.response_io import read_fullresponse
from omc3.model.accelerators.accelerator import Accelerator
from omc3.model.model_creators.lhc_model_creator import LhcCorrectionModelCreator
>>>>>>> 12d78167
from omc3.optics_measurements.constants import (BETA, DELTA, DISPERSION, DISPERSION_NAME, EXT,
                                                F1001, F1010, NAME, NORM_DISP_NAME, NORM_DISPERSION,
                                                PHASE, PHASE_NAME, TUNE)
from omc3.utils import logging_tools
from omc3.utils.stats import rms

if TYPE_CHECKING:
    from collections.abc import Callable, Sequence
    from generic_parser import DotDict


LOG = logging_tools.get_logger(__name__)


CORRECTION_MODEL_CREATORS = {
    "lhc": LhcCorrectionModelCreator,
}


def correct(accel_inst: Accelerator, opt: DotDict) -> None:
    """ Perform global correction as described in :mod:`omc3.global_correction`.

    Args:
        accel_inst (Accelerator): Accelerator Instance
        opt (DotDict): Correction options,
                       see :mod:`omc3.global_correction` for details.

    """
    method_options = opt.get_subdict(["svd_cut", "n_correctors"])
    # read data from files
    vars_list = _get_varlist(accel_inst, opt.variable_categories)
    update_deltap = ORBIT_DPP in vars_list
    
    optics_params, meas_dict = get_measurement_data(
        opt.optics_params,
        opt.meas_dir,
        opt.beta_filename,
        opt.weights,
    )

    if opt.fullresponse_path is not None:
        resp_dict = _load_fullresponse(opt.fullresponse_path, vars_list)
    else:
        resp_dict = response_twiss.create_response(accel_inst, opt.variable_categories, optics_params)

    # the model in accel_inst is modified later, so save nominal model here to variables
    nominal_model = _maybe_add_coupling_to_model(accel_inst.model, optics_params)
    # apply filters to data
    meas_dict = filters.filter_measurement(optics_params, meas_dict, nominal_model, opt)
    meas_dict = model_appenders.add_differences_to_model_to_measurements(nominal_model, meas_dict)

    resp_dict = filters.filter_response_index(resp_dict, meas_dict, optics_params)
    resp_matrix = _join_responses(resp_dict, optics_params, vars_list)
    delta = tfs.TfsDataFrame(0., index=vars_list, columns=[DELTA])

    # ######### Iteration Phase ######### #
    for iteration in range(opt.iterations):
        LOG.info(f"Correction Iteration {iteration+1} of {opt.iterations}.")

        # ######### Update Model and Response ######### #
        if iteration > 0:
            LOG.debug("Updating model via MAD-X.")
            corr_model_path = opt.output_dir / f"twiss_{iteration}{EXT}"

<<<<<<< HEAD
            corr_model_elements = _create_corrected_model(corr_model_path, [opt.change_params_path], accel_inst, update_deltap)
=======
            corr_model_elements = create_corrected_model(corr_model_path, [opt.change_params_path], accel_inst)
>>>>>>> 12d78167
            corr_model_elements = _maybe_add_coupling_to_model(corr_model_elements, optics_params)

            bpms_index_mask = accel_inst.get_element_types_mask(corr_model_elements.index, types=["bpm"])
            corr_model = corr_model_elements.loc[bpms_index_mask, :]

            meas_dict = model_appenders.add_differences_to_model_to_measurements(corr_model, meas_dict)

            if opt.update_response:
                resp_dict = _update_response(
                    accel_inst=accel_inst,
                    corrected_elements=corr_model_elements,
                    optics_params=optics_params,
                    corr_files=[opt.change_params_path],
                    variable_categories=opt.variable_categories,
                    update_dpp=update_deltap,
                    update_response=opt.update_response,
                )
                resp_dict = filters.filter_response_index(resp_dict, meas_dict, optics_params)
                resp_matrix = _join_responses(resp_dict, optics_params, vars_list)

        # ######### Actual optimization ######### #
        delta += _calculate_delta(resp_matrix, meas_dict, optics_params, vars_list, opt.method, method_options)

        # remove unused correctors from vars_list
        delta, resp_matrix, vars_list = _filter_by_strength(delta, resp_matrix, opt.min_corrector_strength)

        writeparams(opt.change_params_path, delta, "Values to match model to measurement.")
        writeparams(opt.change_params_correct_path, -delta, "Values to correct the measurement.")
        LOG.debug(f"Cumulative delta: {np.sum(np.abs(delta.loc[:, DELTA].to_numpy())):.5e}")
    write_knob(opt.knob_path, delta)
    LOG.info("Finished Iterative Global Correction.")



def _update_response(
    accel_inst: Accelerator, 
    corrected_elements: pd.DataFrame,
    optics_params: Sequence[str],
    corr_files: Sequence[Path],
    variable_categories: Sequence[str], 
    update_dpp: bool, 
    update_response: bool | str,
    ) -> dict[str, pd.DataFrame]:
    """ Create an updated response matrix.
    
    If we are to compute the response including the DPP, then we have to do so from MAD-X, 
    as we do not have the analytical formulae. This therefore requires correction files to be
    provided.
    Otherwise we go through the way of computing the response the user requested.

    All other parameters are taken care of in the model/elements for the response_twiss only.
    """
    # update model by creating a copy of the accelerator instance
    accel_inst_cp = copy.copy(accel_inst)

    # Modifiers is None or list, if none, we need to make a list before extending it with the correction files
    accel_inst_cp.modifiers = list(accel_inst_cp.modifiers or []) + corr_files

    if update_dpp:
        LOG.info("Updating response via MAD-X, due to delta dpp requested.")
        resp_dict = response_madx.create_fullresponse(accel_inst_cp, variable_categories)
    else:
        if update_response == "madx":
            LOG.info("Updating response via MAD-X.")
            resp_dict = response_madx.create_fullresponse(accel_inst_cp, variable_categories)
        else:
            LOG.info("Updating response via analytical formulae.")
            accel_inst_cp.elements = corrected_elements
            # accel_inst_cp.model = corrected_model # - Not needed, don't think it's used by response_twiss (jgray 2024)
            resp_dict = response_twiss.create_response(accel_inst_cp, variable_categories, optics_params)

    return resp_dict


# Input ------------------------------------------------------------------------


def read_measurement_file(meas_dir: Path, filename: str) -> tfs.TfsDataFrame:
    return tfs.read(meas_dir / filename, index="NAME")


def get_filename_from_parameter(parameter: str, beta_filename: str) -> str:
    if parameter.startswith(f"{PHASE}"):
        return f"{PHASE_NAME}{parameter[-1].lower()}{EXT}"

    elif parameter.startswith(f"{DISPERSION}"):
        return f"{DISPERSION_NAME}{parameter[-1].lower()}{EXT}"

    elif parameter == f"{NORM_DISPERSION}X":
        return f"{NORM_DISP_NAME}{parameter[-1].lower()}{EXT}"

    elif parameter[:5] in (F1010, F1001):
        return f"{parameter[:5].lower()}{EXT}"

    elif parameter == f"{TUNE}":
        return f"{PHASE_NAME}x{EXT}"

    elif parameter.startswith(f"{BETA}"):
        if not beta_filename.endswith("_"):
            beta_filename = f"{beta_filename}_"
        return f"{beta_filename}{parameter[-1].lower()}{EXT}"


def get_measurement_data(
        keys: Sequence[str],
        meas_dir: Path,
        beta_filename: str,
        w_dict: dict[str, float] = None,
) -> tuple[list[str], dict[str, tfs.TfsDataFrame]]:
    """ Loads all measurements defined by `keys` into a dictionary. """
    measurement = {}
    filtered_keys = keys
    if w_dict is not None:
        filtered_keys = [key for key in keys if w_dict[key] != 0]
        if not len(filtered_keys):
            raise ValueError(
                "All given Parameters have been discarded due to all-zero weights. "
                "Check given weights and weight default values."
            )

    for key in filtered_keys:
        file_name = get_filename_from_parameter(key, beta_filename)
        if key == f"{TUNE}":
            measurement[key] = pd.DataFrame(
                {  # Just fractional tunes:
                    VALUE: np.remainder([read_measurement_file(meas_dir, file_name)[f"{TUNE}1"],
                                         read_measurement_file(meas_dir, file_name)[f"{TUNE}2"]],
                                        [1, 1]),
                    ERROR: np.array([0.001, 0.001])  # TODO measured errors not in the file
                },
                index=[f"{TUNE}1", f"{TUNE}2"],
            )
        else:
            measurement[key] = read_measurement_file(meas_dir, file_name)
    return filtered_keys, measurement


def _load_fullresponse(full_response_path: Path, variables: Sequence[str]) -> dict:
    """
    Full response is dictionary of optics-parameter gradients upon
    a change of a single quadrupole strength
    """
    LOG.debug("Starting loading Full Response optics")
    full_response_data = read_fullresponse(full_response_path)

    # There is a check in read_fullresponse but there all variables need to be present.
    # Here only some. So I leave it like that (jdilly 2021-06-03)
    loaded_variables = [var for resp in full_response_data.values() for var in resp]
    if not any([var in loaded_variables for var in variables]):
        raise ValueError(
            "None of the given variables found in response matrix. Are you using the right categories?"
        )
    return full_response_data


# Data handling ----------------------------------------------------------------


def _get_varlist(accel_cls: Accelerator, variables: Sequence[str]):  # TODO: Virtual?
    varlist = np.array(accel_cls.get_variables(classes=variables))
    if len(varlist) == 0:
        raise ValueError("No variables found! Make sure your categories are valid!")
    return varlist


def _maybe_add_coupling_to_model(model: tfs.TfsDataFrame, keys: Sequence[str]) -> tfs.TfsDataFrame:
    """ Add coupling to the model, if terms corresponding to coupling RDTs are
    found in the provided keys.

    Args:
        model (tfs.TfsDataFrame): Twiss dataframe.
        keys (Sequence[str]):

    Returns:
        A TfsDataFrame with the added columns.
    """
    if any([key for key in keys if key.startswith("F1")]):
        return add_coupling_to_model(model)
    return model


<<<<<<< HEAD
def _create_corrected_model(twiss_out: Path | str, corr_files: Sequence[Path], accel_inst: Accelerator, update_dpp: bool = False) -> tfs.TfsDataFrame:
    """ Use the calculated deltas in changeparameters.madx to create a corrected model """
    madx_script: str = accel_inst.get_update_correction_script(twiss_out, corr_files, update_dpp)
    twiss_out_path = Path(twiss_out)
    madx_script = f"! Based on model '{accel_inst.model_dir}'\n" + madx_script
    madx_wrapper.run_string(
        madx_script,
        output_file=twiss_out_path.parent / f"job.create_{twiss_out_path.stem}.madx",
        log_file=twiss_out_path.parent / f"job.create_{twiss_out_path.stem}.log",
        cwd=accel_inst.model_dir,  # models are always run from there
=======
def create_corrected_model(twiss_out: Union[Path, str], change_params: Sequence[Path], accel_inst: Accelerator) -> tfs.TfsDataFrame:
    """ Use the calculated deltas in changeparameters.madx to create a corrected model """
    model_creator = CORRECTION_MODEL_CREATORS[accel_inst.NAME](
        accel=accel_inst, 
        twiss_out=twiss_out, 
        change_params=change_params,
>>>>>>> 12d78167
    )
    model_creator.full_run()
    return tfs.read(twiss_out, index=NAME)


def _join_responses(resp, keys, varslist):
    """ Returns matrix #BPMs * #Parameters x #variables """
    return (
        pd.concat(
            [resp[k] for k in keys],  # dataframes
            axis="index",  # axis to join along
            join="outer",  # =[pd.Index(varslist)]
            # other axes to use (pd Index obj required)
        ).reindex(columns=varslist).fillna(0.0)
    )


def _join_columns(col, meas, keys):
    """ Retuns vector: N= #BPMs * #Parameters (BBX, MUX etc.) """
    return np.concatenate([meas[key].loc[:, col].to_numpy() for key in keys], axis=0)


def _filter_by_strength(delta: pd.DataFrame, resp_matrix: pd.DataFrame, min_strength: float = 0):
    """ Remove too small correctors """
    delta = delta.loc[delta[DELTA].abs() > min_strength]
    return delta, resp_matrix.loc[:, delta.index], delta.index.to_numpy()


# Optimization -----------------------------------------------------------------


def _get_method_fun(method: str) -> Callable:
    method_to_function_dict = {"pinv": _pseudo_inverse, "omp": _orthogonal_matching_pursuit}
    return method_to_function_dict[method]


def _pseudo_inverse(response_mat: pd.DataFrame, diff_vec, opt: DotDict):
    """ Calculates the pseudo-inverse of the response via svd. (numpy) """
    if opt.svd_cut is None:
        raise ValueError("svd_cut setting needed for pseudo inverse method.")
    return np.dot(np.linalg.pinv(response_mat, opt.svd_cut), diff_vec)


def _orthogonal_matching_pursuit(response_mat: pd.DataFrame, diff_vec, opt: DotDict):
    """ Calculated n_correctors via orthogonal matching pursuit"""
    if opt.n_correctors is None:
        raise ValueError("n_correctors setting needed for orthogonal matching pursuit.")

    res = OrthogonalMatchingPursuit(n_nonzero_coefs=opt.n_correctors).fit(response_mat, diff_vec)
    coef = res.coef_
    LOG.debug(f"Orthogonal Matching Pursuit Results: \n"
              f"  Chosen variables: {response_mat.columns.to_numpy()[coef.nonzero()]}\n"
              f"  Score: {res.score(response_mat, diff_vec)}")
    return coef


def _calculate_delta(
        resp_matrix: pd.DataFrame,
        meas_dict: dict,
        keys: Sequence[str],
        vars_list: Sequence[str],
        method: str,
        meth_opt
):
    """Get the deltas for the variables.

    Output is Dataframe with one column 'DELTA' and vars_list index."""
    weight_vector = _join_columns(f"{WEIGHT}", meas_dict, keys)
    diff_vector = _join_columns(f"{DIFF}", meas_dict, keys)

    resp_weighted = resp_matrix.mul(weight_vector, axis="index")
    diff_weighted = diff_vector * weight_vector

    delta = _get_method_fun(method)(resp_weighted, diff_weighted, meth_opt)
    delta = tfs.TfsDataFrame(delta, index=vars_list, columns=[DELTA])

    # check calculations
    update = np.dot(resp_weighted, delta[DELTA])
    _print_rms(meas_dict, diff_weighted, update)

    return delta


# Print ------------------------------------------------------------------------


def _print_rms(meas: dict, diff_w, r_delta_w) -> None:
    """ Prints current RMS status """
    f_str = "{:>20s} : {:.5e}"
    LOG.debug("RMS Measure - Model (before correction, w/o weights):")
    for key in meas:
        LOG.debug(f_str.format(key, rms(meas[key].loc[:, DIFF].to_numpy())))

    LOG.info("RMS Measure - Model (before correction, w/ weights):")
    for key in meas:
        LOG.info(f_str.format(key, rms(meas[key].loc[:, DIFF].to_numpy() * meas[key].loc[:, WEIGHT].to_numpy())))

    LOG.info(f_str.format("All", rms(diff_w)))
    LOG.debug(f_str.format("R * delta", rms(r_delta_w)))
    LOG.debug("(Measure - Model) - (R * delta)   ")
    LOG.debug(f_str.format("", rms(diff_w - r_delta_w)))


# Output -----------------------------------------------------------------------


def write_knob(knob_path: Path, delta: pd.DataFrame) -> None:
    a = datetime.datetime.fromtimestamp(time.time())
    delta_out = -delta.loc[:, [DELTA]]
    delta_out.headers["PATH"] = str(knob_path.parent)
    delta_out.headers["DATE"] = str(a.ctime())
    delta_out.headers["HINT"] = ("The values in this file are already the correction values,"
                                 f" i.e. with the same sign as in {knob_path.stem}_correct.madx")
    tfs.write(knob_path, delta_out, save_index="NAME")


def writeparams(path_to_file: Path, delta: pd.DataFrame, extra: str = "") -> None:
    with open(path_to_file, "w") as madx_script:
        if extra:
            madx_script.write(f"! {extra} \n")

        for var in delta.index.to_numpy():
            value = delta.loc[var, DELTA]
            madx_script.write(f"{var} = {var} {value:+e};\n")<|MERGE_RESOLUTION|>--- conflicted
+++ resolved
@@ -17,21 +17,12 @@
 import tfs
 from sklearn.linear_model import OrthogonalMatchingPursuit
 
-<<<<<<< HEAD
-import omc3.madx_wrapper as madx_wrapper
 from omc3.correction import filters, model_appenders, response_twiss, response_madx
 from omc3.correction.constants import DIFF, ERROR, VALUE, WEIGHT, ORBIT_DPP
 from omc3.correction.model_appenders import add_coupling_to_model
 from omc3.correction.response_io import read_fullresponse
 from omc3.model.accelerators.accelerator import Accelerator
-=======
-from omc3.correction import filters, model_appenders, response_twiss
-from omc3.correction.constants import DIFF, ERROR, VALUE, WEIGHT
-from omc3.correction.model_appenders import add_coupling_to_model
-from omc3.correction.response_io import read_fullresponse
-from omc3.model.accelerators.accelerator import Accelerator
 from omc3.model.model_creators.lhc_model_creator import LhcCorrectionModelCreator
->>>>>>> 12d78167
 from omc3.optics_measurements.constants import (BETA, DELTA, DISPERSION, DISPERSION_NAME, EXT,
                                                 F1001, F1010, NAME, NORM_DISP_NAME, NORM_DISPERSION,
                                                 PHASE, PHASE_NAME, TUNE)
@@ -96,11 +87,7 @@
             LOG.debug("Updating model via MAD-X.")
             corr_model_path = opt.output_dir / f"twiss_{iteration}{EXT}"
 
-<<<<<<< HEAD
-            corr_model_elements = _create_corrected_model(corr_model_path, [opt.change_params_path], accel_inst, update_deltap)
-=======
-            corr_model_elements = create_corrected_model(corr_model_path, [opt.change_params_path], accel_inst)
->>>>>>> 12d78167
+            corr_model_elements = create_corrected_model(corr_model_path, [opt.change_params_path], accel_inst, update_deltap)
             corr_model_elements = _maybe_add_coupling_to_model(corr_model_elements, optics_params)
 
             bpms_index_mask = accel_inst.get_element_types_mask(corr_model_elements.index, types=["bpm"])
@@ -282,25 +269,13 @@
     return model
 
 
-<<<<<<< HEAD
-def _create_corrected_model(twiss_out: Path | str, corr_files: Sequence[Path], accel_inst: Accelerator, update_dpp: bool = False) -> tfs.TfsDataFrame:
-    """ Use the calculated deltas in changeparameters.madx to create a corrected model """
-    madx_script: str = accel_inst.get_update_correction_script(twiss_out, corr_files, update_dpp)
-    twiss_out_path = Path(twiss_out)
-    madx_script = f"! Based on model '{accel_inst.model_dir}'\n" + madx_script
-    madx_wrapper.run_string(
-        madx_script,
-        output_file=twiss_out_path.parent / f"job.create_{twiss_out_path.stem}.madx",
-        log_file=twiss_out_path.parent / f"job.create_{twiss_out_path.stem}.log",
-        cwd=accel_inst.model_dir,  # models are always run from there
-=======
-def create_corrected_model(twiss_out: Union[Path, str], change_params: Sequence[Path], accel_inst: Accelerator) -> tfs.TfsDataFrame:
+def create_corrected_model(twiss_out: Path | str, corr_files: Sequence[Path], accel_inst: Accelerator, update_dpp: bool = False) -> tfs.TfsDataFrame:
     """ Use the calculated deltas in changeparameters.madx to create a corrected model """
     model_creator = CORRECTION_MODEL_CREATORS[accel_inst.NAME](
         accel=accel_inst, 
         twiss_out=twiss_out, 
-        change_params=change_params,
->>>>>>> 12d78167
+        change_params=corr_files,
+        update_dpp=update_dpp,
     )
     model_creator.full_run()
     return tfs.read(twiss_out, index=NAME)
