<<<<<<< HEAD
=======
"""
Formats
-------------

Recurring formats are defined here.

:module: omc3.definitions.formats

"""
>>>>>>> db2abdee
from pathlib import Path
from datetime import datetime

TIME = "%Y_%m_%d@%H_%M_%S_%f"  # CERN default
CONFIG_FILENAME = "{script:s}_{time:s}.ini"


def get_config_filename(script):
    """ Default Filename for config-files. Call from script with '__file__'."""
    return CONFIG_FILENAME.format(
        script=Path(script).name.split('.')[0],
        time=datetime.utcnow().strftime(TIME)
    )
<|MERGE_RESOLUTION|>--- conflicted
+++ resolved
@@ -1,5 +1,3 @@
-<<<<<<< HEAD
-=======
 """
 Formats
 -------------
@@ -9,7 +7,6 @@
 :module: omc3.definitions.formats
 
 """
->>>>>>> db2abdee
 from pathlib import Path
 from datetime import datetime
 
