--- conflicted
+++ resolved
@@ -4,28 +4,27 @@
 
 This module contains the cleaning functionality of ``harpy``.
 """
-<<<<<<< HEAD
-
-=======
->>>>>>> b680964b
+
 from __future__ import annotations
+
+from typing import TYPE_CHECKING
 
 import numpy as np
 import pandas as pd
-from generic_parser import DotDict
 
 from omc3.utils import logging_tools
 from omc3.utils.contexts import timeit
 
+if TYPE_CHECKING:
+    from generic_parser import DotDict
+
 LOGGER = logging_tools.getLogger(__name__)
 NTS_LIMIT = 8.0  # Noise to signal limit
 
 
 def clean(
     harpy_input: DotDict, bpm_data: pd.DataFrame, model: None | pd.DataFrame
-) -> tuple[
-    pd.DataFrame, None | tuple[pd.DataFrame, np.ndarray], list[str], None | pd.Series
-]:
+) -> tuple[pd.DataFrame, None | tuple[pd.DataFrame, np.ndarray], list[str], None | pd.Series]:
     """
     Cleans BPM TbT matrix: removes BPMs not present in the model and based on specified cuts.
     Also cleans the noise using singular value decomposition.
@@ -40,9 +39,7 @@
     """
     bpm_data, bpms_not_in_model = _get_only_model_bpms(bpm_data, model)
     if bpm_data.empty:
-        raise AssertionError(
-            "Check BPMs names! None of the BPMs were found in the model!"
-        )
+        raise AssertionError("Check BPMs names! None of the BPMs were found in the model!")
     if not harpy_input.clean:
         return bpm_data, None, bpms_not_in_model, None
 
@@ -104,9 +101,7 @@
         dominance_limit=harpy_input.svd_dominance_limit,
         num_iter=harpy_input.num_svd_iterations,
     )
-    clean_u, dominant_bpms = _clean_dominant_bpms(
-        u_mat, u_mask, harpy_input.svd_dominance_limit
-    )
+    clean_u, dominant_bpms = _clean_dominant_bpms(u_mat, u_mask, harpy_input.svd_dominance_limit)
     clean_data = clean_u.dot(sv_mat) + bpm_data_mean[np.all(u_mask, axis=1), None]
     bpm_res = (clean_data - bpm_data.loc[clean_u.index]).std(axis=1)
     orbit_offset = (clean_data - bpm_data.loc[clean_u.index]).mean(axis=1)
@@ -127,9 +122,7 @@
     )
 
 
-def _detect_known_bad_bpms(
-    bpm_data: pd.DataFrame, list_of_bad_bpms: list[str]
-) -> pd.Index:
+def _detect_known_bad_bpms(bpm_data: pd.DataFrame, list_of_bad_bpms: list[str]) -> pd.Index:
     """Searches for known bad BPMs."""
     return bpm_data.index.intersection(list_of_bad_bpms)
 
@@ -159,24 +152,15 @@
     return bpm_spikes
 
 
-<<<<<<< HEAD
-def _detect_bpms_with_exact_zeros(
-    bpm_data: pd.DataFrame, keep_exact_zeros: bool
-) -> pd.Index:
-=======
 def _detect_bpms_with_nans(bpm_data) -> pd.Index:
     """Detects BPMs with NaN values."""
     nan_bpms = bpm_data[bpm_data.isna().any(axis=1)].index
     if nan_bpms.size:
-        LOGGER.warning(
-            f"NaN BPMs detected. "
-            f"{nan_bpms.size} BPMs removed: {', '.join(nan_bpms)}"
-        )
+        LOGGER.warning(f"NaN BPMs detected. {nan_bpms.size} BPMs removed: {', '.join(nan_bpms)}")
     return nan_bpms
 
 
 def _detect_bpms_with_exact_zeros(bpm_data, keep_exact_zeros):
->>>>>>> b680964b
     """Detects BPMs with exact zeros due to OP workaround."""
     if keep_exact_zeros:
         LOGGER.debug("Skipped exact zero check")
@@ -184,8 +168,7 @@
     exact_zeros = bpm_data[~np.all(bpm_data, axis=1)].index
     if exact_zeros.size:
         LOGGER.debug(
-            f"Exact zeros detected. "
-            f"{exact_zeros.size} BPMs removed: {', '.join(exact_zeros)} "
+            f"Exact zeros detected. {exact_zeros.size} BPMs removed: {', '.join(exact_zeros)} "
         )
     return exact_zeros
 
@@ -230,9 +213,11 @@
     )
     if (n_good_bpms / n_total_bpms) < 0.5:
         LOGGER.info(bad_bpms_message)
-        raise ValueError("More than half of BPMs are bad. "
-                         "This could be because a bunch not present in the machine has been "
-                         "selected or because of a problem with the phasing of the BPMs.")
+        raise ValueError(
+            "More than half of BPMs are bad. "
+            "This could be because a bunch not present in the machine has been "
+            "selected or because of a problem with the phasing of the BPMs."
+        )
 
     LOGGER.debug(bad_bpms_message)
 
@@ -244,19 +229,13 @@
     return new_index
 
 
-def _fix_polarity(
-    wrong_polarity_names: list[str], bpm_data: pd.DataFrame
-) -> pd.DataFrame:
+def _fix_polarity(wrong_polarity_names: list[str], bpm_data: pd.DataFrame) -> pd.DataFrame:
     """Fixes wrong polarity."""
-    bpm_data.loc[wrong_polarity_names, :] = (
-        -1 * bpm_data.loc[wrong_polarity_names, :].to_numpy()
-    )
+    bpm_data.loc[wrong_polarity_names, :] = -1 * bpm_data.loc[wrong_polarity_names, :].to_numpy()
     return bpm_data
 
 
-def _resync_bpms(
-    harpy_input: DotDict, bpm_data: pd.DataFrame, model: pd.DataFrame
-) -> pd.DataFrame:
+def _resync_bpms(harpy_input: DotDict, bpm_data: pd.DataFrame, model: pd.DataFrame) -> pd.DataFrame:
     """Resynchronizes BPMs between the injection point and start of the lattice."""
     LOGGER.debug("Will resynchronize BPMs")
     bpm_pos = model.index.get_loc(harpy_input.first_bpm)
@@ -338,9 +317,7 @@
 ) -> tuple[pd.DataFrame, list[str]]:
     dominant_bpms = u_mat[np.any(~u_mat_mask, axis=1)].index
     if dominant_bpms.size > 0:
-        LOGGER.debug(
-            f"Bad BPMs from SVD detected. Number of BPMs removed: {dominant_bpms.size}"
-        )
+        LOGGER.debug(f"Bad BPMs from SVD detected. Number of BPMs removed: {dominant_bpms.size}")
     clean_u = u_mat.loc[u_mat.index.difference(dominant_bpms, sort=False)]
     return clean_u, [
         f"{bpm_name} Dominant BPM in SVD, peak value > {svd_dominance_limit}"
