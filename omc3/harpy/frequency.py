--- conflicted
+++ resolved
@@ -85,13 +85,10 @@
                                                 plane, harpy_input.tolerance, panda)
     cleaned_by_tune_bpms = clean_by_tune(panda.loc[:, f"{COL_TUNE}{plane}"], harpy_input.tune_clean_limit)
     panda = panda.loc[panda.index.difference(cleaned_by_tune_bpms)]
-<<<<<<< HEAD
-    panda[f"{COL_MU}{plane}"] = _realign_phases(panda.loc[:, f"{COL_MU}{plane}"].values,
-                                          panda.loc[:, f"{COL_TUNE}{plane}"].values, bpm_matrix.shape[1])
-=======
-    panda[f"MU{plane}"] = _realign_phases(panda.loc[:, f"MU{plane}"].to_numpy(),
-                                          panda.loc[:, f"TUNE{plane}"].to_numpy(), bpm_matrix.shape[1])
->>>>>>> 23f2f1d7
+
+    panda[f"{COL_MU}{plane}"] = _realign_phases(panda.loc[:, f"{COL_MU}{plane}"].to_numpy(),
+                                          panda.loc[:, f"{COL_TUNE}{plane}"].to_numpy(), bpm_matrix.shape[1])
+
     bad_bpms_summaries = _get_bad_bpms_summary(not_tune_bpms, cleaned_by_tune_bpms)
     bpm_matrix = bpm_matrix.loc[panda.index]
     spectra = dict(FREQS=frequencies.loc[panda.index], COEFFS=coefficients.loc[panda.index])
@@ -99,13 +96,10 @@
     if _get_natural_tunes(harpy_input, tunes) is not None:
         panda = panda.join(_calculate_natural_tunes(spectra, _get_natural_tunes(harpy_input, tunes),
                                                     harpy_input.tolerance, plane))
-<<<<<<< HEAD
-        panda[f"{COL_NATMU}{plane}"] = _realign_phases(panda.loc[:, f"{COL_NATMU}{plane}"].values,
-                                                 panda.loc[:, f"{COL_NATTUNE}{plane}"].values,
-=======
-        panda[f"NATMU{plane}"] = _realign_phases(panda.loc[:, f"NATMU{plane}"].to_numpy(),
-                                                 panda.loc[:, f"NATTUNE{plane}"].to_numpy(),
->>>>>>> 23f2f1d7
+
+        panda[f"{COL_NATMU}{plane}"] = _realign_phases(panda.loc[:, f"{COL_NATMU}{plane}"].to_numpy(),
+                                                 panda.loc[:, f"{COL_NATTUNE}{plane}"].to_numpy(),
+
                                                  bpm_matrix.shape[1])
     if tunes[2] > 0:
         panda, _ = _get_main_resonances(tunes, spectra, "Z", Z_TOLERANCE, panda)
@@ -139,13 +133,10 @@
         resstr = _get_resonance_suffix(resonance)
         df[f"{COL_FREQ}{resstr}"], df[f"{COL_AMP}{resstr}"], df[f"{COL_PHASE}{resstr}"] = _get_freqs_amps_phases(
             max_freqs, max_coefs, resonances_freqs[resonance])
-<<<<<<< HEAD
-        df[f"{COL_PHASE}{resstr}"] = _realign_phases(df.loc[:, f"{COL_PHASE}{resstr}"].values,
-                                               df.loc[:, f"{COL_FREQ}{resstr}"].values, nturns)
-=======
-        df[f"PHASE{resstr}"] = _realign_phases(df.loc[:, f"PHASE{resstr}"].to_numpy(),
-                                               df.loc[:, f"FREQ{resstr}"].to_numpy(), nturns)
->>>>>>> 23f2f1d7
+
+        df[f"{COL_PHASE}{resstr}"] = _realign_phases(df.loc[:, f"{COL_PHASE}{resstr}"].to_numpy(),
+                                               df.loc[:, f"{COL_FREQ}{resstr}"].to_numpy(), nturns)
+
     return df
 
 
