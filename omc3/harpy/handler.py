--- conflicted
+++ resolved
@@ -11,19 +11,12 @@
 import numpy as np
 import pandas as pd
 import tfs
-<<<<<<< HEAD
-from definitions import formats
-from harpy.constants import FILE_AMPS_EXT, FILE_FREQS_EXT, FILE_LIN_EXT
-from utils.contexts import timeit
-from utils import logging_tools
-from harpy import frequency, clean, kicker
-=======
 
 from omc3.definitions import formats
 from omc3.harpy import clean, frequency, kicker
+from omc3.harpy.constants import FILE_AMPS_EXT, FILE_FREQS_EXT, FILE_LIN_EXT
 from omc3.utils import logging_tools
 from omc3.utils.contexts import timeit
->>>>>>> 73b2517f
 
 LOGGER = logging_tools.get_logger(__name__)
 PLANES = ("X", "Y")
