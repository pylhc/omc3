"""
Entrypoint hole_in_one
------------------------

Created on 27/01/19

:author: Lukas Malina

Top-level script, which computes:
    frequency spectra of Turn-by-Turn BPM data
    various lattice optics parameters from frequency spectra
    various lattice optics parameters from Turn-by-Turn BPM data

Generally, analysis flows as follows:
   Turn-by-Turn BPM data   --->    frequency spectra   --->    various lattice optics parameters

Stages represented by different files:
    Sdds file:  .sdds      --->   Tfs files: .lin[xy]  --->    Tfs files: .tfs

To run either of the two or both steps, use options:
                          --harpy                     --optics
"""
import os
from collections import OrderedDict
from datetime import datetime
from os.path import join, dirname, basename, abspath
from copy import deepcopy
from utils import logging_tools, iotools
from definitions import formats
<<<<<<< HEAD
from tbt import lhc_handler, iota_handler, ptc_handler, TbtData
=======
from tbt import lhc_handler, iota_handler, TbtData
>>>>>>> 16aaa8be

from generic_parser.entrypoint import (entrypoint, EntryPoint, EntryPointParameters,
                                       add_to_arguments, save_options_to_config)
from utils.contexts import timeit

LOGGER = logging_tools.get_logger(__name__)

DEFAULT_CONFIG_FILENAME = "analysis_{time:s}.ini"


def hole_in_one_params():
    params = EntryPointParameters()
    params.add_parameter(flags="--harpy", name="harpy", action="store_true",
                         help="Runs frequency analysis")
    params.add_parameter(flags="--optics", name="optics", action="store_true",
                         help="Measures the lattice optics")
    return params


@entrypoint(hole_in_one_params(), strict=False)
def hole_in_one_entrypoint(opt, rest):
    """
    Runs frequency analysis and measures lattice optics.

    Hole_in_one Kwargs:
      - **harpy**: Runs frequency analysis

        Flags: **--harpy**
        Action: ``store_true``
      - **optics**: Measures the lattice optics

        Flags: **--optics**
        Action: ``store_true``

    Harpy Kwargs:
      - **files**: TbT files to analyse

        Flags: **--files**
        Required: ``True``
      - **outputdir**: Output directory.

        Flags: **--outputdir**
        Required: ``True``
      - **to_write**: Choose the type of output.

        Flags: **--to_write**
        Choices: ``('lin', 'spectra', 'full_spectra', 'bpm_summary')``
        Default: ``['lin', 'bpm_summary']``
      - **turns** *(int)*: Turn index to start and first turn index to be ignored.

        Flags: **--turns**
        Default: ``[0, 50000]``
      - **unit** *(str)*: A unit of TbT BPM orbit data. All cuts and output are in 'm'.

        Flags: **--unit**
        Choices: ``('m', 'cm', 'mm', 'um')``
        Default: ``m``
      - **tbt_datatype** *(str)*: Choose datatype from which to import (e.g LHC binary SDDS, numpy npz).

        Flags: **--tbt_datatype**
        Default: ``LHC``

      *--Cleaning--*

      - **clean**: If present, the data are first cleaned.

        Flags: **--clean**
        Action: ``store_true``
      - **bad_bpms**: Bad BPMs to clean.

        Flags: **--bad_bpms**
      - **first_bpm** *(str)*: First BPM in the measurement.
        Used to resynchronise the TbT data with model.

        Flags: **--first_bpm**
      - **keep_exact_zeros**: If present, will not remove BPMs with exact zeros in TbT data.

        Flags: **--keep_exact_zeros**
        Action: ``store_true``
      - **max_peak** *(float)*: Removes BPMs where the maximum orbit > limit.

        Flags: **--max_peak**
        Default: ``0.02``
      - **model**: Model for BPM locations

        Flags: **--model**
      - **opposite_direction**: If present, beam in the opposite direction to model
        is assumed for resynchronisation of BPMs.

        Flags: **--opposite_direction**
        Action: ``store_true``
      - **peak_to_peak** *(float)*: Peak to peak amplitude cut. This removes BPMs,
        where abs(max(turn values) - min(turn values)) <= threshold.

        Flags: **--peak_to_peak**
        Default: ``1e-08``
      - **sing_val** *(int)*: Keep this amount of largest singular values.

        Flags: **--sing_val**
        Default: ``12``
      - **svd_dominance_limit** *(float)*: Limit for single BPM dominating a mode.

        Flags: **--svd_dominance_limit**
        Default: ``0.925``
      - **wrong_polarity_bpms**: BPMs with swapped polarity in both planes.

        Flags: **--wrong_polarity_bpms**

      *--Frequency Analysis--*

      - **autotunes** *(str)*: The main tunes are guessed as the strongest line in SV^T matrix
        frequency spectrum: Synchrotron tune below ~0.03, betatron tunes above ~0.03.

        Flags: **--autotunes**
        Choices: ``('all', 'transverse')``
      - **is_free_kick**: If present, it will perform the free kick phase correction

        Flags: **--free_kick**
        Action: ``store_true``
      - **natdeltas** *(float)*: Guess for the offsets of natural tunes from
        the driven tunes (x, y, z). Disabled when set to 0.

        Flags: **--natdeltas**
      - **nattunes** *(float)*: Guess for the natural tunes (x, y, z).  Disabled when set to 0.

        Flags: **--nattunes**
      - **output_bits** *(int)*: Number (frequency, complex coefficient) pairs in the output
        is up to 2 ** output_bits (maximal in case full spectra is output).
        There is one pair (with maximal amplitude of complex coefficient) per interval
        of size 2 ** (- output_bits - 1).

        Flags: **--output_bits**
        Default: ``12``
      - **tolerance** *(float)*: Tolerance specifying an interval in frequency domain,
        where to look for the tunes.

        Flags: **--tolerance**
        Default: ``0.01``
      - **tune_clean_limit** *(float)*: The tune cleaning wont remove BPMs because of measured
        tune outliers closer to the average tune than this limit.

        Flags: **--tune_clean_limit**
        Default: ``1e-05``
      - **tunes** *(float)*: Guess for the main tunes [x, y, z]. Tunez is disabled when set to 0

        Flags: **--tunes**
      - **turn_bits** *(int)*: Number (frequency, complex coefficient) pairs in the calculation
        is 2 ** turn_bits, i.e. the difference between two neighbouring frequencies
        is 2 ** (- turn_bits - 1).

        Flags: **--turn_bits**
        Default: ``20``
      - **window** *(str)*: Windowing function to be used for frequency analysis.

        Flags: **--window**
        Choices: ``('rectangle', , 'hann', 'hamming', 'nuttal3', 'nuttal4')``
        Default: ``hann``


    Optics Kwargs:
      - **files**: Files for analysis

        Flags: **--files**
        Required: ``True``
      - **outputdir**: Output directory

        Flags: **--outputdir**
        Required: ``True``
      - **calibrationdir** *(str)*: Path to calibration files directory.

        Flags: **--calibrationdir**
      - **coupling_method** *(int)*: Coupling analysis option: disabled, 1 BPM or 2 BPMs method

        Flags: **--coupling_method**
        Choices: ``(0, 1, 2)``
        Default: ``2``
      - **max_beta_beating** *(float)*: Maximal beta-beating allowed for action calculation.

        Flags: **--max_beta_beating**
        Default: ``0.15``
      - **max_closed_orbit** *(float)*: Maximal closed orbit in 'm'
        allowed for dispersion measurement

        Flags: **--max_closed_orbit**
        Default: ``0.004``
      - **nonlinear**: Calculate higher order RDTs

        Flags: **--nonlinear**
        Action: ``store_true``
      - **only_coupling**: Calculate only coupling.

        Flags: **--only_coupling**
        Action: ``store_true``
      - **range_of_bpms** *(int)*: Range of BPMs for beta from phase calculation

        Flags: **--range_of_bpms**
        Choices: ``(5, 7, 9, 11, 13, 15)``
        Default: ``11``
      - **three_bpm_method**: Use 3 BPM method in beta from phase

        Flags: **--three_bpm_method**
        Action: ``store_true``
      - **union**: If present, the phase advances are calculate for union of BPMs
        with at least 3 valid measurements, instead of intersection .

        Flags: **--union**
        Action: ``store_true``


    Accelerator Kwargs:  TODO

    """
    if not opt.harpy and not opt.optics:
        raise SystemError("No module has been chosen.")
    if not rest:
        raise SystemError("No input has been set.")
    harpy_opt, optics_opt, accel_opt = _get_suboptions(opt, rest)
    _write_config_file(harpy_opt, optics_opt, accel_opt)
    lins = []
    if harpy_opt is not None:
        lins = _run_harpy(harpy_opt)
    if optics_opt is not None:
        _measure_optics(lins, optics_opt)


def _get_suboptions(opt, rest):
    if opt.harpy:
        harpy_opt, rest = _harpy_entrypoint(rest)
        if opt.optics:
            rest = add_to_arguments(rest, entry_params=optics_params(),
                                    files=harpy_opt.files,
                                    outputdir=harpy_opt.outputdir)
            harpy_opt.outputdir = join(harpy_opt.outputdir, 'lin_files')
            rest = add_to_arguments(rest, entry_params={"model_dir": {"flags": "--model_dir"}},
                                    model_dir=dirname(abspath(harpy_opt.model)))
    else:
        harpy_opt = None

    if opt.optics:
        optics_opt, rest = _optics_entrypoint(rest)
        from model import manager
        accel_opt = manager.get_parsed_opt(rest)
        optics_opt.accelerator = manager.get_accel_instance(rest)
        if not optics_opt.accelerator.excitation and optics_opt.compensation != "none":
            raise AttributeError("Compensation requested and no driven model was provided.")
    else:
        optics_opt = None
        accel_opt = None
    return harpy_opt, optics_opt, accel_opt


def _write_config_file(harpy_opt, optics_opt, accelerator_opt):
    """ Write the parsed options into a config file for later use. """
    all_opt = OrderedDict()
    if harpy_opt is not None:
        all_opt["harpy"] = True
        all_opt.update(OrderedDict(sorted(harpy_opt.items())))

    if optics_opt is not None:
        optics_opt = OrderedDict(sorted(optics_opt.items()))
        optics_opt.pop('accelerator')

        all_opt["optics"] = True
        all_opt.update(optics_opt)
        all_opt.update(sorted(accelerator_opt.items()))

    out_dir = all_opt["outputdir"]
    file_name = DEFAULT_CONFIG_FILENAME.format(time=datetime.utcnow().strftime(formats.TIME))
    iotools.create_dirs(out_dir)

    save_options_to_config(os.path.join(out_dir, file_name), all_opt)


def _run_harpy(harpy_options):
    from harpy import handler
    tbt_reader = DATA_HANDLERS[harpy_options.tbt_datatype]
    iotools.create_dirs(harpy_options.outputdir)
    with timeit(lambda spanned: LOGGER.info(f"Total time for Harpy: {spanned}")):
        lins = []
        all_options = _replicate_harpy_options_per_file(harpy_options)
        tbt_datas = [(tbt_reader.read_tbt(option.files), option) for option in all_options]
        for tbt_data, option in tbt_datas:
            lins.extend([handler.run_per_bunch(bunch_data, bunch_options)
                         for bunch_data, bunch_options in _multibunch(tbt_data, option)])
    return lins


def _replicate_harpy_options_per_file(options):
    list_of_options = []
    for input_file in options.files:
        new_options = deepcopy(options)
        new_options.files = input_file
        list_of_options.append(new_options)
    return list_of_options


def _multibunch(tbt_datas, options):
    if tbt_datas.nbunches == 1:
        yield tbt_datas, options
        return
    for index in range(tbt_datas.nbunches):
        new_options = deepcopy(options)
        new_file_name = f"bunchid{tbt_datas.bunch_ids[index]}_{basename(new_options.files)}"
        new_options.files = join(dirname(options.files), new_file_name)
        yield TbtData([tbt_datas.matrices[index]], tbt_datas.date,
                      [tbt_datas.bunch_ids[index]], tbt_datas.nturns), new_options


def _measure_optics(lins, optics_opt):
    from optics_measurements import measure_optics
    if len(lins) == 0:
        lins = optics_opt.files
    inputs = measure_optics.InputFiles(lins, optics_opt)
    iotools.create_dirs(optics_opt.outputdir)
    calibrations = measure_optics.copy_calibration_files(optics_opt.outputdir,
                                                         optics_opt.calibrationdir)
    inputs.calibrate(calibrations)
    with timeit(lambda spanned: LOGGER.info(f"Total time for optics measurements: {spanned}")):
        measure_optics.measure_optics(inputs, optics_opt)


def _harpy_entrypoint(params):
    options, rest = EntryPoint(harpy_params(), strict=False).parse(params)
    if options.natdeltas is not None and options.nattunes is not None:
        raise AttributeError("Colliding options found: --nattunes and --natdeltas. Choose only one")
    if options.tunes is not None and options.autotunes is not None:
        raise AttributeError("Colliding options found: --tunes and --autotunes. Choose only one")
    if options.tunes is None and options.autotunes is None:
        raise AttributeError("One of the options --tunes and --autotunes has to be used.")
    if options.bad_bpms is None:
        options.bad_bpms = []
    if options.wrong_polarity_bpms is None:
        options.wrong_polarity_bpms = []
    if options.is_free_kick:
        options.window = "rectangle"
    return options, rest


def harpy_params():
    params = EntryPointParameters()
    params.add_parameter(flags="--files", name="files", required=True, nargs='+',
                         help="TbT files to analyse")
    params.add_parameter(flags="--outputdir", name="outputdir", required=True,
                         help="Output directory.")
    params.add_parameter(flags="--model", name="model", help="Model for BPM locations")
    params.add_parameter(flags="--unit", name="unit", type=str, choices=("m", "cm", "mm", "um"),
                         default=HARPY_DEFAULTS["unit"],
                         help=f"A unit of TbT BPM orbit data. All cuts and output are in 'm'.")
    params.add_parameter(flags="--turns", name="turns", type=int, nargs=2,
                         default=HARPY_DEFAULTS["turns"],
                         help="Turn index to start and first turn index to be ignored.")
    params.add_parameter(flags="--to_write", name="to_write", nargs='+',
                         default=HARPY_DEFAULTS["to_write"],
                         choices=('lin', 'spectra', 'full_spectra', 'bpm_summary'),
                         help="Choose the type of output. ")
    params.add_parameter(flags="--tbt_datatype", name="tbt_datatype",
                         default=HARPY_DEFAULTS["tbt_datatype"],
                         help="Choose the datatype from which to import. ")

    # Cleaning parameters
    params.add_parameter(flags="--clean", name="clean", action="store_true",
                         help="If present, the data are first cleaned.")
    params.add_parameter(flags="--sing_val", name="sing_val", type=int,
                         default=HARPY_DEFAULTS["sing_val"],
                         help="Keep this amount of largest singular values.")
    params.add_parameter(flags="--peak_to_peak", name="peak_to_peak", type=float,
                         default=HARPY_DEFAULTS["peak_to_peak"],
                         help="Peak to peak amplitude cut. This removes BPMs, "
                              "where abs(max(turn values) - min(turn values)) <= threshold.")
    params.add_parameter(flags="--max_peak", name="max_peak", type=float,
                         default=HARPY_DEFAULTS["max_peak"],
                         help="Removes BPMs where the maximum orbit > limit.")
    params.add_parameter(flags="--svd_dominance_limit", name="svd_dominance_limit",
                         type=float, default=HARPY_DEFAULTS["svd_dominance_limit"],
                         help="Limit for single BPM dominating a mode.")
    params.add_parameter(flags="--bad_bpms", name="bad_bpms", nargs='*', help="Bad BPMs to clean.")
    params.add_parameter(flags="--wrong_polarity_bpms", name="wrong_polarity_bpms", nargs='*',
                         help="BPMs with swapped polarity in both planes.")
    params.add_parameter(flags="--keep_exact_zeros", name="keep_exact_zeros", action="store_true",
                         help="If present, will not remove BPMs with exact zeros in TbT data.")
    params.add_parameter(flags="--first_bpm", name="first_bpm", type=str,
                         help="First BPM in the measurement. "
                              "Used to resynchronise the TbT data with model.")
    params.add_parameter(flags="--opposite_direction", name="opposite_direction",
                         action="store_true",
                         help="If present, beam in the opposite direction to model"
                              " is assumed for resynchronisation of BPMs.")

    # Harmonic analysis parameters
    params.add_parameter(flags="--tunes", name="tunes", type=float, nargs=3,
                         help="Guess for the main tunes [x, y, z]. Tunez is disabled when set to 0")
    params.add_parameter(flags="--nattunes", name="nattunes", type=float, nargs=3,
                         help="Guess for the natural tunes (x, y, z).  Disabled when set to 0.")
    params.add_parameter(flags="--natdeltas", name="natdeltas", type=float, nargs=3,
                         help="Guess for the offsets of natural tunes from the driven tunes"
                              " (x, y, z). Disabled when set to 0.")
    params.add_parameter(flags="--autotunes", name="autotunes", type=str,
                         choices=("all", "transverse"),
                         help="The main tunes are guessed as "
                              "the strongest line in SV^T matrix frequency spectrum: "
                              "Synchrotron tune below ~0.03, betatron tunes above ~0.03.")
    params.add_parameter(flags="--tune_clean_limit", name="tune_clean_limit", type=float,
                         default=HARPY_DEFAULTS["tune_clean_limit"],
                         help="The tune cleaning wont remove BPMs because of measured tune outliers"
                              " closer to the average tune than this limit.")
    params.add_parameter(flags="--tolerance", name="tolerance", type=float,
                         default=HARPY_DEFAULTS["tolerance"],
                         help="Tolerance specifying an interval in frequency domain, where to look "
                              "for the tunes.")
    params.add_parameter(flags="--free_kick", name="is_free_kick", action="store_true",
                         help="If present, it will perform the free kick phase correction")
    params.add_parameter(flags="--window", name="window", type=str,
                         choices=("rectangle", "hann", "triangle", "welch", "hamming", "nuttal3",
                                  "nuttal4"), default=HARPY_DEFAULTS["window"],
                         help="Windowing function to be used for frequency analysis.")
    params.add_parameter(flags="--turn_bits", name="turn_bits", type=int,
                         default=HARPY_DEFAULTS["turn_bits"],
                         help="Number (frequency, complex coefficient) pairs in the calculation"
                              " is 2 ** turn_bits, i.e. the difference between "
                              "two neighbouring frequencies is 2 ** (- turn_bits - 1).")
    params.add_parameter(flags="--output_bits", name="output_bits", type=int,
                         default=HARPY_DEFAULTS["output_bits"],
                         help="Number (frequency, complex coefficient) pairs in the output "
                              "is up to 2 ** output_bits (maximal in case full spectra is output). "
                              "There is one pair (with maximal amplitude of complex coefficient) "
                              "per interval of size 2 ** (- output_bits - 1).")
    return params


def _optics_entrypoint(params):
    return EntryPoint(optics_params(), strict=False).parse(params)


def optics_params():
    params = EntryPointParameters()
    params.add_parameter(flags="--files", name="files",  required=True, nargs='+',
                         help="Files for analysis")
    params.add_parameter(flags="--outputdir", name="outputdir", required=True,
                         help="Output directory")
    params.add_parameter(flags="--calibrationdir", name="calibrationdir", type=str,
                         help="Path to calibration files directory.")
    params.add_parameter(flags="--coupling_method", name="coupling_method", type=int,
                         choices=(0, 1, 2), default=OPTICS_DEFAULTS["coupling_method"],
                         help="Analysis option for coupling: disabled, 1 BPM or 2 BPMs method")
    params.add_parameter(flags="--range_of_bpms", name="range_of_bpms", type=int,
                         choices=(5, 7, 9, 11, 13, 15),  default=OPTICS_DEFAULTS["range_of_bpms"],
                         help="Range of BPMs for beta from phase calculation")
    params.add_parameter(flags="--max_beta_beating", name="max_beta_beating", type=float,
                         default=OPTICS_DEFAULTS["max_beta_beating"],
                         help="Maximal beta-beating allowed for action calculation.")
    params.add_parameter(flags="--max_closed_orbit", name="max_closed_orbit", type=float,
                         default=OPTICS_DEFAULTS["max_closed_orbit"],
                         help="Maximal closed orbit in 'mm' allowed for dispersion measurement")
    params.add_parameter(flags="--union", name="union", action="store_true",
                         help="If present, the phase advances are calculate for union of BPMs "
                              "with at least 3 valid measurements, instead of intersection .")
    params.add_parameter(flags="--nonlinear", name="nonlinear", action="store_true",
                         help="Calculate higher order RDTs")
    params.add_parameter(flags="--three_bpm_method", name="three_bpm_method", action="store_true",
                         help="Use 3 BPM method in beta from phase")
    params.add_parameter(flags="--only_coupling", name="only_coupling", action="store_true",
                         help="Calculate only coupling. ")
    params.add_parameter(flags="--compensation", name="compensation", type=str,
                         choices=("model", "equation", "none"), default=OPTICS_DEFAULTS["compensation"],
                         help="Mode of compensation for the analysis after driven beam excitation")
    params.add_parameter(flags="--three_d_excitation", name="three_d_excitation",
                         action="store_true", help="Use 3D kicks to calculate dispersion")
    params.add_parameter(flags="--isolation_forest", name="isolation_forest", action="store_true",
                         help="Remove outlying BPMs with isolation forest")
    params.add_parameter(flags="--second_order_dispersion", name="second_order_dispersion",
                         action="store_true", help="Calculate second order dispersion")
    params.add_parameter(flags="--chromatic_beating", name="chromatic_beating",
                         action="store_true", help="Calculate chromatic beatings: W, PHI and coupling")
    return params


HARPY_DEFAULTS = {
    "turns": [0, 50000],
    "unit": "mm",  # HACK4GUI, should be "m" ??
    "sing_val": 12,
    "peak_to_peak": 1e-8,
    "max_peak": 0.02,
    "svd_dominance_limit": 0.925,
    "tolerance": 0.01,
    "tune_clean_limit": 1e-5,
    "window": "hann",
    "turn_bits": 18,  #HACK4GUI, should be 20
    "output_bits": 12,
<<<<<<< HEAD
    "to_write": ["lin", "bpm_summary", "spectra"],  #HACK4GUI, should be w/o sprectra
    "accelerator": "LHC"
=======
    "to_write": ["lin", "bpm_summary"],
    "tbt_datatype": "lhc"
>>>>>>> 16aaa8be
}

OPTICS_DEFAULTS = {
        "max_closed_orbit": 0.004,
        "coupling_method": 2,
        "range_of_bpms": 11,
        "max_beta_beating": 0.15,
        "compensation": "model",
}


DATA_HANDLERS = {
<<<<<<< HEAD
      "LHC": lhc_handler,
      "IOTA": iota_handler,
      "PTC": ptc_handler,
=======
      "lhc": lhc_handler,
      "iota": iota_handler,
      # TODO add handlers for mad-x/ptc tracking (use methods from tbt.trackone), make accel indepent defaults
>>>>>>> 16aaa8be
}


if __name__ == "__main__":
    hole_in_one_entrypoint()<|MERGE_RESOLUTION|>--- conflicted
+++ resolved
@@ -27,11 +27,7 @@
 from copy import deepcopy
 from utils import logging_tools, iotools
 from definitions import formats
-<<<<<<< HEAD
 from tbt import lhc_handler, iota_handler, ptc_handler, TbtData
-=======
-from tbt import lhc_handler, iota_handler, TbtData
->>>>>>> 16aaa8be
 
 from generic_parser.entrypoint import (entrypoint, EntryPoint, EntryPointParameters,
                                        add_to_arguments, save_options_to_config)
@@ -520,13 +516,8 @@
     "window": "hann",
     "turn_bits": 18,  #HACK4GUI, should be 20
     "output_bits": 12,
-<<<<<<< HEAD
-    "to_write": ["lin", "bpm_summary", "spectra"],  #HACK4GUI, should be w/o sprectra
-    "accelerator": "LHC"
-=======
     "to_write": ["lin", "bpm_summary"],
     "tbt_datatype": "lhc"
->>>>>>> 16aaa8be
 }
 
 OPTICS_DEFAULTS = {
@@ -539,15 +530,9 @@
 
 
 DATA_HANDLERS = {
-<<<<<<< HEAD
-      "LHC": lhc_handler,
-      "IOTA": iota_handler,
-      "PTC": ptc_handler,
-=======
       "lhc": lhc_handler,
       "iota": iota_handler,
-      # TODO add handlers for mad-x/ptc tracking (use methods from tbt.trackone), make accel indepent defaults
->>>>>>> 16aaa8be
+      "ptc": ptc_handler,
 }
 
 
