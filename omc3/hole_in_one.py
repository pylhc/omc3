--- conflicted
+++ resolved
@@ -27,11 +27,7 @@
 from copy import deepcopy
 from utils import logging_tools, iotools
 from definitions import formats
-<<<<<<< HEAD
-from tbt import lhc_handler, iota_handler_v1, iota_handler_v2, TbtData
-=======
 import tbt
->>>>>>> 3a5f649b
 
 from generic_parser.entrypoint_parser import (entrypoint, EntryPoint, EntryPointParameters,
                                        add_to_arguments, save_options_to_config)
@@ -501,16 +497,5 @@
 }
 
 
-<<<<<<< HEAD
-DATA_HANDLERS = {
-      "lhc": lhc_handler,
-      "iota_v1": iota_handler_v1,
-      "iota_v2": iota_handler_v2,
-      # TODO add handlers for mad-x/ptc tracking (use methods from tbt.trackone), make accel indepent defaults
-}
-
-
-=======
->>>>>>> 3a5f649b
 if __name__ == "__main__":
     hole_in_one_entrypoint()