--- conflicted
+++ resolved
@@ -310,13 +310,8 @@
         Flags: **--union**
         Action: ``store_true``
 
-<<<<<<< HEAD
-      - **analyse_dpp** *(float)*: Filter files to analyse by this value
-        (in analysis for tune, phase, rdt and crdt)..
-=======
       - **analyse_dpp** *(float)*: Filter files to analyse by this value 
         (in analysis for tune, phase, rdt and crdt). Use `None` for no filtering.
->>>>>>> 68b622b2
 
         Flags: **--analyse_dpp**
         Default: ``0``
@@ -716,7 +711,6 @@
 
 def optics_params():
     params = EntryPointParameters()
-<<<<<<< HEAD
     params.add_parameter(
         name="files", required=True, nargs="+", help="Files for analysis"
     )
@@ -804,53 +798,10 @@
         name="analyse_dpp",
         type=iotools.OptionalFloat,
         default=OPTICS_DEFAULTS["analyse_dpp"],
-        help="Filter files to analyse by this value (in analysis for tune, phase, rdt and crdt).",
-    )
-=======
-    params.add_parameter(name="files", required=True, nargs='+',
-                         help="Files for analysis")
-    params.add_parameter(name="outputdir", required=True,
-                         help="Output directory")
-    params.add_parameter(name="calibrationdir", type=str,
-                         help="Path to calibration files directory.")
-    params.add_parameter(name="coupling_method", type=int,
-                         choices=(0, 1, 2), default=OPTICS_DEFAULTS["coupling_method"],
-                         help="Analysis option for coupling: disabled, 1 BPM or 2 BPMs method")
-    params.add_parameter(name="coupling_pairing", type=int,
-                         default=OPTICS_DEFAULTS["coupling_pairing"],
-                         help="Pairing mode for 2 BPM coupling method. If 0 is given, omc3 will try to "
-                              "determine the best candidate. If a number n>=1 is given, then some BPMs are skipped "
-                              "and the n-th following BPM downstream is used for the pairing.")
-    params.add_parameter(name="range_of_bpms", type=int,
-                         choices=(5, 7, 9, 11, 13, 15),  default=OPTICS_DEFAULTS["range_of_bpms"],
-                         help="Range of BPMs for beta from phase calculation")
-    params.add_parameter(name="union", action="store_true",
-                         help="If present, the phase advances are calculate for union of BPMs "
-                              "with at least 3 valid measurements, instead of intersection .")
-    params.add_parameter(name="nonlinear", nargs='*', default=[],
-                         choices=('rdt', 'crdt'),
-                         help="Choose which rdt analysis is conducted.")
-    params.add_parameter(name="rdt_magnet_order", type=int, default=OPTICS_DEFAULTS["rdt_magnet_order"],
-                         help="Maximum magnet order for the RDT calculation.")
-    params.add_parameter(name="three_bpm_method", action="store_true",
-                         help="Use 3 BPM method in beta from phase")
-    params.add_parameter(name="only_coupling", action="store_true", help="Calculate only coupling. ")
-    params.add_parameter(name="compensation", type=str, default=OPTICS_DEFAULTS["compensation"],
-                         choices=phase.CompensationMode.all(),
-                         help="Mode of compensation for the analysis after driven beam excitation")
-    params.add_parameter(name="three_d_excitation", action="store_true",
-                         help="Use 3D kicks to calculate dispersion")
-    params.add_parameter(name="isolation_forest", action="store_true",
-                         help="Remove outlying BPMs with isolation forest")
-    params.add_parameter(name="second_order_dispersion", action="store_true",
-                         help="Calculate second order dispersion")
-    params.add_parameter(name="chromatic_beating", action="store_true",
-                         help="Calculate chromatic beatings: W, PHI and coupling")
-    params.add_parameter(name="analyse_dpp", type=iotools.OptionalFloat, default=OPTICS_DEFAULTS["analyse_dpp"],
-                        help="Filter files to analyse by this value (in analysis for tune, phase, rdt and crdt). "
+        help="Filter files to analyse by this value (in analysis for tune, phase, rdt and crdt). "
                              "Use `None` for no filtering"
-                        )
->>>>>>> 68b622b2
+                        ,
+    )
     return params
 
 
