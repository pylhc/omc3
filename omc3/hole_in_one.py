"""
Entrypoint hole_in_one
------------------------

Created on 27/01/19

:author: Lukas Malina

Top-level script, which computes:
    frequency spectra of Turn-by-Turn BPM data
    various lattice optics parameters from frequency spectra
    various lattice optics parameters from Turn-by-Turn BPM data

Generally, analysis flows as follows:
   Turn-by-Turn BPM data   --->    frequency spectra   --->    various lattice optics parameters

Stages represented by different files:
    Sdds file:  .sdds      --->   Tfs files: .lin[xy]  --->    Tfs files: .tfs

To run either of the two or both steps, use options:
                          --harpy                     --optics
"""
import os
from collections import OrderedDict
from datetime import datetime
from os.path import join, dirname, basename, abspath
from copy import deepcopy
from utils import logging_tools, iotools
from definitions import formats
from tbt import lhc_handler, iota_handler, ptc_handler, TbtData

from generic_parser.entrypoint import (entrypoint, EntryPoint, EntryPointParameters,
                                       add_to_arguments, save_options_to_config)
from utils.contexts import timeit

LOGGER = logging_tools.get_logger(__name__)

DEFAULT_CONFIG_FILENAME = "analysis_{time:s}.ini"


def hole_in_one_params():
    params = EntryPointParameters()
    params.add_parameter(flags="--harpy", name="harpy", action="store_true",
                         help="Runs frequency analysis")
    params.add_parameter(flags="--optics", name="optics", action="store_true",
                         help="Measures the lattice optics")
    return params


@entrypoint(hole_in_one_params(), strict=False)
def hole_in_one_entrypoint(opt, rest):
    """
    Runs frequency analysis and measures lattice optics.

    Hole_in_one Kwargs:
      - **harpy**: Runs frequency analysis

        Flags: **--harpy**
        Action: ``store_true``
      - **optics**: Measures the lattice optics

        Flags: **--optics**
        Action: ``store_true``

    Harpy Kwargs:
      - **files**: TbT files to analyse

        Flags: **--files**
        Required: ``True``
      - **outputdir**: Output directory.

        Flags: **--outputdir**
        Required: ``True``
      - **to_write**: Choose the type of output.

        Flags: **--to_write**
        Choices: ``('lin', 'spectra', 'full_spectra', 'bpm_summary')``
        Default: ``['lin', 'bpm_summary']``
      - **turns** *(int)*: Turn index to start and first turn index to be ignored.

        Flags: **--turns**
        Default: ``[0, 50000]``
      - **unit** *(str)*: A unit of TbT BPM orbit data. All cuts and output are in 'm'.

        Flags: **--unit**
        Choices: ``('m', 'cm', 'mm', 'um')``
        Default: ``m``
      - **tbt_datatype** *(str)*: Choose datatype from which to import (e.g LHC binary SDDS, numpy npz).

        Flags: **--tbt_datatype**
        Default: ``LHC``

      *--Cleaning--*

      - **clean**: If present, the data are first cleaned.

        Flags: **--clean**
        Action: ``store_true``
      - **bad_bpms**: Bad BPMs to clean.

        Flags: **--bad_bpms**
      - **first_bpm** *(str)*: First BPM in the measurement.
        Used to resynchronise the TbT data with model.

        Flags: **--first_bpm**
      - **keep_exact_zeros**: If present, will not remove BPMs with exact zeros in TbT data.

        Flags: **--keep_exact_zeros**
        Action: ``store_true``
      - **max_peak** *(float)*: Removes BPMs where the maximum orbit > limit.

        Flags: **--max_peak**
        Default: ``0.02``
      - **model**: Model for BPM locations

        Flags: **--model**
      - **opposite_direction**: If present, beam in the opposite direction to model
        is assumed for resynchronisation of BPMs.

        Flags: **--opposite_direction**
        Action: ``store_true``
      - **peak_to_peak** *(float)*: Peak to peak amplitude cut. This removes BPMs,
        where abs(max(turn values) - min(turn values)) <= threshold.

        Flags: **--peak_to_peak**
        Default: ``1e-08``
      - **sing_val** *(int)*: Keep this amount of largest singular values.

        Flags: **--sing_val**
        Default: ``12``
      - **svd_dominance_limit** *(float)*: Limit for single BPM dominating a mode.

        Flags: **--svd_dominance_limit**
        Default: ``0.925``
      - **wrong_polarity_bpms**: BPMs with swapped polarity in both planes.

        Flags: **--wrong_polarity_bpms**

      *--Frequency Analysis--*

      - **autotunes** *(str)*: The main tunes are guessed as the strongest line in SV^T matrix
        frequency spectrum: Synchrotron tune below ~0.03, betatron tunes above ~0.03.

        Flags: **--autotunes**
        Choices: ``('all', 'transverse')``
      - **is_free_kick**: If present, it will perform the free kick phase correction

        Flags: **--free_kick**
        Action: ``store_true``
      - **natdeltas** *(float)*: Guess for the offsets of natural tunes from
        the driven tunes (x, y, z). Disabled when set to 0.

        Flags: **--natdeltas**
      - **nattunes** *(float)*: Guess for the natural tunes (x, y, z).  Disabled when set to 0.

        Flags: **--nattunes**
      - **output_bits** *(int)*: Number (frequency, complex coefficient) pairs in the output
        is up to 2 ** output_bits (maximal in case full spectra is output).
        There is one pair (with maximal amplitude of complex coefficient) per interval
        of size 2 ** (- output_bits - 1).

        Flags: **--output_bits**
        Default: ``12``
      - **tolerance** *(float)*: Tolerance specifying an interval in frequency domain,
        where to look for the tunes.

        Flags: **--tolerance**
        Default: ``0.01``
      - **tune_clean_limit** *(float)*: The tune cleaning wont remove BPMs because of measured
        tune outliers closer to the average tune than this limit.

        Flags: **--tune_clean_limit**
        Default: ``1e-05``
      - **tunes** *(float)*: Guess for the main tunes [x, y, z]. Tunez is disabled when set to 0

        Flags: **--tunes**
      - **turn_bits** *(int)*: Number (frequency, complex coefficient) pairs in the calculation
        is 2 ** turn_bits, i.e. the difference between two neighbouring frequencies
        is 2 ** (- turn_bits - 1).

        Flags: **--turn_bits**
        Default: ``20``
      - **window** *(str)*: Windowing function to be used for frequency analysis.

        Flags: **--window**
        Choices: ``('rectangle', , 'hann', 'hamming', 'nuttal3', 'nuttal4')``
        Default: ``hann``


    Optics Kwargs:
      - **files**: Files for analysis

        Flags: **--files**
        Required: ``True``
      - **outputdir**: Output directory

        Flags: **--outputdir**
        Required: ``True``
      - **calibrationdir** *(str)*: Path to calibration files directory.

        Flags: **--calibrationdir**
      - **coupling_method** *(int)*: Coupling analysis option: disabled, 1 BPM or 2 BPMs method

        Flags: **--coupling_method**
        Choices: ``(0, 1, 2)``
        Default: ``2``
      - **max_beta_beating** *(float)*: Maximal beta-beating allowed for action calculation.

        Flags: **--max_beta_beating**
        Default: ``0.15``
      - **max_closed_orbit** *(float)*: Maximal closed orbit in 'm'
        allowed for dispersion measurement

        Flags: **--max_closed_orbit**
        Default: ``0.004``
      - **nonlinear**: Calculate higher order RDTs

        Flags: **--nonlinear**
        Action: ``store_true``
      - **only_coupling**: Calculate only coupling.

        Flags: **--only_coupling**
        Action: ``store_true``
      - **range_of_bpms** *(int)*: Range of BPMs for beta from phase calculation

        Flags: **--range_of_bpms**
        Choices: ``(5, 7, 9, 11, 13, 15)``
        Default: ``11``
      - **three_bpm_method**: Use 3 BPM method in beta from phase

        Flags: **--three_bpm_method**
        Action: ``store_true``
      - **union**: If present, the phase advances are calculate for union of BPMs
        with at least 3 valid measurements, instead of intersection .

        Flags: **--union**
        Action: ``store_true``


    Accelerator Kwargs:  TODO

    """
    if not opt.harpy and not opt.optics:
        raise SystemError("No module has been chosen.")
    if not rest:
        raise SystemError("No input has been set.")
    harpy_opt, optics_opt, accel_opt = _get_suboptions(opt, rest)
    _write_config_file(harpy_opt, optics_opt, accel_opt)
    lins = []
    if harpy_opt is not None:
        lins = _run_harpy(harpy_opt)
    if optics_opt is not None:
        _measure_optics(lins, optics_opt)


def _get_suboptions(opt, rest):
    if opt.harpy:
        harpy_opt, rest = _harpy_entrypoint(rest)
        if opt.optics:
            rest = add_to_arguments(rest, entry_params=optics_params(),
                                    files=harpy_opt.files,
                                    outputdir=harpy_opt.outputdir)
            harpy_opt.outputdir = join(harpy_opt.outputdir, 'lin_files')
            rest = add_to_arguments(rest, entry_params={"model_dir": {"flags": "--model_dir"}},
                                    model_dir=dirname(abspath(harpy_opt.model)))
    else:
        harpy_opt = None

    if opt.optics:
        optics_opt, rest = _optics_entrypoint(rest)
        from model import manager
        accel_opt = manager.get_parsed_opt(rest)
        optics_opt.accelerator = manager.get_accel_instance(rest)
        if not optics_opt.accelerator.excitation and optics_opt.compensation != "none":
            raise AttributeError("Compensation requested and no driven model was provided.")
    else:
        optics_opt = None
        accel_opt = None
    return harpy_opt, optics_opt, accel_opt


def _write_config_file(harpy_opt, optics_opt, accelerator_opt):
    """ Write the parsed options into a config file for later use. """
    all_opt = OrderedDict()
    if harpy_opt is not None:
        all_opt["harpy"] = True
        all_opt.update(OrderedDict(sorted(harpy_opt.items())))

    if optics_opt is not None:
        optics_opt = OrderedDict(sorted(optics_opt.items()))
        optics_opt.pop('accelerator')

        all_opt["optics"] = True
        all_opt.update(optics_opt)
        all_opt.update(sorted(accelerator_opt.items()))

    out_dir = all_opt["outputdir"]
    file_name = DEFAULT_CONFIG_FILENAME.format(time=datetime.utcnow().strftime(formats.TIME))
    iotools.create_dirs(out_dir)

    save_options_to_config(os.path.join(out_dir, file_name), all_opt)


def _run_harpy(harpy_options):
    from harpy import handler
    tbt_reader = DATA_HANDLERS[harpy_options.tbt_datatype]
    iotools.create_dirs(harpy_options.outputdir)
    with timeit(lambda spanned: LOGGER.info(f"Total time for Harpy: {spanned}")):
        lins = []
        all_options = _replicate_harpy_options_per_file(harpy_options)
        tbt_datas = [(tbt_reader.read_tbt(option.files), option) for option in all_options]
        for tbt_data, option in tbt_datas:
            lins.extend([handler.run_per_bunch(bunch_data, bunch_options)
                         for bunch_data, bunch_options in _multibunch(tbt_data, option)])
    return lins


def _replicate_harpy_options_per_file(options):
    list_of_options = []
    for input_file in options.files:
        new_options = deepcopy(options)
        new_options.files = input_file
        list_of_options.append(new_options)
    return list_of_options


def _multibunch(tbt_datas, options):
    if tbt_datas.nbunches == 1:
        yield tbt_datas, options
        return
    for index in range(tbt_datas.nbunches):
        new_options = deepcopy(options)
        new_file_name = f"bunchid{tbt_datas.bunch_ids[index]}_{basename(new_options.files)}"
        new_options.files = join(dirname(options.files), new_file_name)
        yield TbtData([tbt_datas.matrices[index]], tbt_datas.date,
                      [tbt_datas.bunch_ids[index]], tbt_datas.nturns), new_options


def _measure_optics(lins, optics_opt):
    from optics_measurements import measure_optics
    if len(lins) == 0:
        lins = optics_opt.files
    inputs = measure_optics.InputFiles(lins, optics_opt)
    iotools.create_dirs(optics_opt.outputdir)
    calibrations = measure_optics.copy_calibration_files(optics_opt.outputdir,
                                                         optics_opt.calibrationdir)
    inputs.calibrate(calibrations)
    with timeit(lambda spanned: LOGGER.info(f"Total time for optics measurements: {spanned}")):
        measure_optics.measure_optics(inputs, optics_opt)


def _harpy_entrypoint(params):
    options, rest = EntryPoint(harpy_params(), strict=False).parse(params)
    if options.natdeltas is not None and options.nattunes is not None:
        raise AttributeError("Colliding options found: --nattunes and --natdeltas. Choose only one")
    if options.tunes is not None and options.autotunes is not None:
        raise AttributeError("Colliding options found: --tunes and --autotunes. Choose only one")
    if options.tunes is None and options.autotunes is None:
        raise AttributeError("One of the options --tunes and --autotunes has to be used.")
    if options.bad_bpms is None:
        options.bad_bpms = []
    if options.wrong_polarity_bpms is None:
        options.wrong_polarity_bpms = []
    if options.is_free_kick:
        options.window = "rectangle"
    return options, rest


def harpy_params():
    params = EntryPointParameters()
    params.add_parameter(flags="--files", name="files", required=True, nargs='+',
                         help="TbT files to analyse")
    params.add_parameter(flags="--outputdir", name="outputdir", required=True,
                         help="Output directory.")
    params.add_parameter(flags="--model", name="model", help="Model for BPM locations")
    params.add_parameter(flags="--unit", name="unit", type=str, choices=("m", "cm", "mm", "um"),
                         default=HARPY_DEFAULTS["unit"],
                         help=f"A unit of TbT BPM orbit data. All cuts and output are in 'm'.")
    params.add_parameter(flags="--turns", name="turns", type=int, nargs=2,
                         default=HARPY_DEFAULTS["turns"],
                         help="Turn index to start and first turn index to be ignored.")
    params.add_parameter(flags="--to_write", name="to_write", nargs='+',
                         default=HARPY_DEFAULTS["to_write"],
                         choices=('lin', 'spectra', 'full_spectra', 'bpm_summary'),
                         help="Choose the type of output. ")
    params.add_parameter(flags="--tbt_datatype", name="tbt_datatype",
                         default=HARPY_DEFAULTS["tbt_datatype"],
                         help="Choose the datatype from which to import. ")

    # Cleaning parameters
    params.add_parameter(flags="--clean", name="clean", action="store_true",
                         help="If present, the data are first cleaned.")
    params.add_parameter(flags="--sing_val", name="sing_val", type=int,
                         default=HARPY_DEFAULTS["sing_val"],
                         help="Keep this amount of largest singular values.")
    params.add_parameter(flags="--peak_to_peak", name="peak_to_peak", type=float,
                         default=HARPY_DEFAULTS["peak_to_peak"],
                         help="Peak to peak amplitude cut. This removes BPMs, "
                              "where abs(max(turn values) - min(turn values)) <= threshold.")
    params.add_parameter(flags="--max_peak", name="max_peak", type=float,
                         default=HARPY_DEFAULTS["max_peak"],
                         help="Removes BPMs where the maximum orbit > limit.")
    params.add_parameter(flags="--svd_dominance_limit", name="svd_dominance_limit",
                         type=float, default=HARPY_DEFAULTS["svd_dominance_limit"],
                         help="Limit for single BPM dominating a mode.")
    params.add_parameter(flags="--bad_bpms", name="bad_bpms", nargs='*', help="Bad BPMs to clean.")
    params.add_parameter(flags="--wrong_polarity_bpms", name="wrong_polarity_bpms", nargs='*',
                         help="BPMs with swapped polarity in both planes.")
    params.add_parameter(flags="--keep_exact_zeros", name="keep_exact_zeros", action="store_true",
                         help="If present, will not remove BPMs with exact zeros in TbT data.")
    params.add_parameter(flags="--first_bpm", name="first_bpm", type=str,
                         help="First BPM in the measurement. "
                              "Used to resynchronise the TbT data with model.")
    params.add_parameter(flags="--opposite_direction", name="opposite_direction",
                         action="store_true",
                         help="If present, beam in the opposite direction to model"
                              " is assumed for resynchronisation of BPMs.")

    # Harmonic analysis parameters
    params.add_parameter(flags="--tunes", name="tunes", type=float, nargs=3,
                         help="Guess for the main tunes [x, y, z]. Tunez is disabled when set to 0")
    params.add_parameter(flags="--nattunes", name="nattunes", type=float, nargs=3,
                         help="Guess for the natural tunes (x, y, z).  Disabled when set to 0.")
    params.add_parameter(flags="--natdeltas", name="natdeltas", type=float, nargs=3,
                         help="Guess for the offsets of natural tunes from the driven tunes"
                              " (x, y, z). Disabled when set to 0.")
    params.add_parameter(flags="--autotunes", name="autotunes", type=str,
                         choices=("all", "transverse"),
                         help="The main tunes are guessed as "
                              "the strongest line in SV^T matrix frequency spectrum: "
                              "Synchrotron tune below ~0.03, betatron tunes above ~0.03.")
    params.add_parameter(flags="--tune_clean_limit", name="tune_clean_limit", type=float,
                         default=HARPY_DEFAULTS["tune_clean_limit"],
                         help="The tune cleaning wont remove BPMs because of measured tune outliers"
                              " closer to the average tune than this limit.")
    params.add_parameter(flags="--tolerance", name="tolerance", type=float,
                         default=HARPY_DEFAULTS["tolerance"],
                         help="Tolerance specifying an interval in frequency domain, where to look "
                              "for the tunes.")
    params.add_parameter(flags="--free_kick", name="is_free_kick", action="store_true",
                         help="If present, it will perform the free kick phase correction")
    params.add_parameter(flags="--window", name="window", type=str,
                         choices=("rectangle", "hann", "triangle", "welch", "hamming", "nuttal3",
                                  "nuttal4"), default=HARPY_DEFAULTS["window"],
                         help="Windowing function to be used for frequency analysis.")
    params.add_parameter(flags="--turn_bits", name="turn_bits", type=int,
                         default=HARPY_DEFAULTS["turn_bits"],
                         help="Number (frequency, complex coefficient) pairs in the calculation"
                              " is 2 ** turn_bits, i.e. the difference between "
                              "two neighbouring frequencies is 2 ** (- turn_bits - 1).")
    params.add_parameter(flags="--output_bits", name="output_bits", type=int,
                         default=HARPY_DEFAULTS["output_bits"],
                         help="Number (frequency, complex coefficient) pairs in the output "
                              "is up to 2 ** output_bits (maximal in case full spectra is output). "
                              "There is one pair (with maximal amplitude of complex coefficient) "
                              "per interval of size 2 ** (- output_bits - 1).")
    return params


def _optics_entrypoint(params):
    return EntryPoint(optics_params(), strict=False).parse(params)


def optics_params():
    params = EntryPointParameters()
    params.add_parameter(flags="--files", name="files",  required=True, nargs='+',
                         help="Files for analysis")
    params.add_parameter(flags="--outputdir", name="outputdir", required=True,
                         help="Output directory")
    params.add_parameter(flags="--calibrationdir", name="calibrationdir", type=str,
                         help="Path to calibration files directory.")
    params.add_parameter(flags="--coupling_method", name="coupling_method", type=int,
                         choices=(0, 1, 2), default=OPTICS_DEFAULTS["coupling_method"],
                         help="Analysis option for coupling: disabled, 1 BPM or 2 BPMs method")
    params.add_parameter(flags="--range_of_bpms", name="range_of_bpms", type=int,
                         choices=(5, 7, 9, 11, 13, 15),  default=OPTICS_DEFAULTS["range_of_bpms"],
                         help="Range of BPMs for beta from phase calculation")
    params.add_parameter(flags="--max_beta_beating", name="max_beta_beating", type=float,
                         default=OPTICS_DEFAULTS["max_beta_beating"],
                         help="Maximal beta-beating allowed for action calculation.")
    params.add_parameter(flags="--max_closed_orbit", name="max_closed_orbit", type=float,
                         default=OPTICS_DEFAULTS["max_closed_orbit"],
                         help="Maximal closed orbit in 'mm' allowed for dispersion measurement")
    params.add_parameter(flags="--union", name="union", action="store_true",
                         help="If present, the phase advances are calculate for union of BPMs "
                              "with at least 3 valid measurements, instead of intersection .")
    params.add_parameter(flags="--nonlinear", name="nonlinear", action="store_true",
                         help="Calculate higher order RDTs")
    params.add_parameter(flags="--three_bpm_method", name="three_bpm_method", action="store_true",
                         help="Use 3 BPM method in beta from phase")
    params.add_parameter(flags="--only_coupling", name="only_coupling", action="store_true",
                         help="Calculate only coupling. ")
    params.add_parameter(flags="--compensation", name="compensation", type=str,
                         choices=("model", "equation", "none"), default=OPTICS_DEFAULTS["compensation"],
                         help="Mode of compensation for the analysis after driven beam excitation")
    params.add_parameter(flags="--three_d_excitation", name="three_d_excitation",
                         action="store_true", help="Use 3D kicks to calculate dispersion")
    params.add_parameter(flags="--isolation_forest", name="isolation_forest", action="store_true",
                         help="Remove outlying BPMs with isolation forest")
    params.add_parameter(flags="--second_order_dispersion", name="second_order_dispersion",
                         action="store_true", help="Calculate second order dispersion")
    params.add_parameter(flags="--chromatic_beating", name="chromatic_beating",
                         action="store_true", help="Calculate chromatic beatings: W, PHI and coupling")
    return params


HARPY_DEFAULTS = {
    "turns": [0, 50000],
    "unit": "m",
    "sing_val": 12,
    "peak_to_peak": 1e-8,
    "max_peak": 0.02,
    "svd_dominance_limit": 0.925,
    "tolerance": 0.01,
    "tune_clean_limit": 1e-5,
    "window": "hann",
    "turn_bits": 20,
    "output_bits": 12,
    "to_write": ["lin", "bpm_summary"],
    "tbt_datatype": "lhc"
}

OPTICS_DEFAULTS = {
        "max_closed_orbit": 0.004,
        "coupling_method": 2,
        "range_of_bpms": 11,
        "max_beta_beating": 0.15,
        "compensation": "model",
}


DATA_HANDLERS = {
      "lhc": lhc_handler,
      "iota": iota_handler,
<<<<<<< HEAD
      "ptc": ptc_handler,
=======
      # TODO add handlers for mad-x/ptc tracking (use methods from tbt.trackone), make accel indepent defaults
>>>>>>> 9c6a9aef
}


if __name__ == "__main__":
    hole_in_one_entrypoint()<|MERGE_RESOLUTION|>--- conflicted
+++ resolved
@@ -532,11 +532,7 @@
 DATA_HANDLERS = {
       "lhc": lhc_handler,
       "iota": iota_handler,
-<<<<<<< HEAD
       "ptc": ptc_handler,
-=======
-      # TODO add handlers for mad-x/ptc tracking (use methods from tbt.trackone), make accel indepent defaults
->>>>>>> 9c6a9aef
 }
 
 
