"""
Entrypoint madx_wrapper
--------------------------

Runs MADX with a file or a string as an input.
If defined, writes the processed MADX script and logging output into files.

Usage:
    python madx_wrapper.py --file your_madx_file.madx
"""
import contextlib
import os
import subprocess
import sys
import warnings
from os.path import abspath, dirname, join, pardir
from tempfile import mkstemp

from generic_parser import EntryPointParameters, entrypoint

from omc3.utils import logging_tools

LOG = logging_tools.get_logger(__name__)

LIB = abspath(join(dirname(__file__), "lib"))
_LOCAL_PATH = join(dirname(__file__), pardir, "bin")

if "darwin" in sys.platform:
    _MADX_BIN = "madx-macosx64-intel"
elif "win" in sys.platform:
    _MADX_BIN = "madx-win64-gnu.exe"
else:
    _MADX_BIN = "madx-linux64-gnu"

MADX_PATH = abspath(join(_LOCAL_PATH, _MADX_BIN))
warnings.simplefilter('always', DeprecationWarning)


class MadxError(Exception):
    pass


<<<<<<< HEAD
# Arguments ##################################################################


def _parse_args():
    omcparser = optparse.OptionParser()
    omcparser.add_option("-f", "--file", metavar="FILE", dest="file",
                      help="The file with the annotated MADX input to run.")
    omcparser.add_option("-o", "--output", metavar="OUTPUT", dest="output",
                      help="If defined, it will write the processed MADX script into the file.")
    omcparser.add_option("-l", "--log", metavar="LOG", dest="log",
                      help="File where to write the MADX log output.")
    omcparser.add_option("-m", "--madx", metavar="MADX", dest="madx_path",
                      help="Path to the MAD-X executable to use", default=MADX_PATH)
    omcparser.add_option("-c", "--cwd", metavar="CWD", dest="cwd",
                      help="Set current working directory")
    (options, args) = omcparser.parse_args()
    if len(args) > 1 or ((options.file is None) == (len(args) == 0)):
        raise IOError("No input found: either pass the file as first parameter or use --file (-f)")
    if len(args) == 1:
        return args[0], options.output, options.log, options.madx_path, options.cwd
    return options.file, options.output, options.log, options.madx_path, options.cwd
=======
def madx_wrapper_params():
    params = EntryPointParameters()
    params.add_parameter(name="file", required=True,
                         help="The file with the annotated MADX input to run.")
    params.add_parameter(name="output",
                         help="Path to a file where to write the MADX script.")
    params.add_parameter(name="log", help="Path to a file where to write the MADX log output.")
    params.add_parameter(name="madx_path", default=MADX_PATH,
                         help="Path to the MAD-X executable to use")
    params.add_parameter(name="cwd", help="Set current working directory")
    return params
>>>>>>> 463837a3


@entrypoint(madx_wrapper_params(), strict=True)
def main(opt):
    run_file(opt.file, output_file=opt.output, log_file=opt.log,
             madx_path=opt.madx_path, cwd=opt.cwd)


def run_file(input_file, output_file=None, log_file=None,
             madx_path=MADX_PATH, cwd=None):
    """Runs MADX in a subprocess.

    Attributes:
        input_file: MADX input file
        output_file: If given writes MADX script.
        log_file: If given writes MADX logging output.
        madx_path: Path to MADX executable
    """
    input_string = _read_input_file(input_file)
    run_string(input_string, output_file=output_file, log_file=log_file,
               madx_path=madx_path, cwd=cwd)


def run_string(input_string, output_file=None, log_file=None,
               madx_path=MADX_PATH, cwd=None):
    """Runs MADX in a subprocess.

    Attributes:
        input_string: MADX input string
        output_file: If given writes MADX script.
        log_file: If given writes MADX logging output.
        madx_path: Path to MADX executable
    """
    _check_log_and_output_files(output_file, log_file)
    _run(input_string, log_file, output_file, madx_path, cwd)


def _run(full_madx_script, log_file=None, output_file=None, madx_path=MADX_PATH, cwd=None):
    """ Starts the madx-process """
    with _madx_input_wrapper(full_madx_script, output_file) as madx_jobfile:
        process = subprocess.Popen([madx_path, madx_jobfile], shell=False,
                                   stdout=subprocess.PIPE, stderr=subprocess.STDOUT, cwd=cwd)
        with _logfile_wrapper(log_file) as log_handler, process.stdout:
            for line in process.stdout:
                log_handler(line.decode('utf-8'))
        status = process.wait()

    if status:
        _raise_madx_error(log=log_file, file=output_file)

# Wrapper ####################################################################


def _read_input_file(input_file):
    with open(input_file) as text_file:
        return text_file.read()


def _check_log_and_output_files(output_file, log_file):
    if output_file is not None:
        open(output_file, "a").close()
    if log_file is not None:
        open(log_file, "a").close()


@contextlib.contextmanager
def _logfile_wrapper(file_path=None):
    """ Logs into file and debug if file is given, into info otherwise """
    if file_path is None:
        def log_handler(line):
            line = line.rstrip()
            if len(line):
                LOG.info(line)
        yield log_handler
    else:
        with open(file_path, "w") as log_file:
            def log_handler(line):
                log_file.write(line)
                line = line.rstrip()
                if len(line):
                    LOG.debug(line)
            yield log_handler


@contextlib.contextmanager
def _madx_input_wrapper(content, file_path=None):
    """ Writes content into an output file and returns filepath.

    If file_path is not given, the output file is temporary and will be deleted afterwards.
    """
    if file_path is None:
        temp_file = True
        fd, file_path = mkstemp(suffix=".madx", prefix="job.", text=True)
        os.close(fd)  # close file descriptor
        if content:
            with open(file_path, "w") as f:
                f.write(content)
    else:
        temp_file = False
        with open(file_path, "w") as f:
            f.write(content)
    try:
        yield file_path
    finally:
        if temp_file:
            os.remove(file_path)


def _raise_madx_error(log=None, file=None):
    """ Rasing Error Wrapper

    Extracts extra info from log and output file if given.
    """
    message = "MADX run failed."
    if log is not None:
        try:
            with open(log, "r") as f:
                content = f.readlines()
            if content[-1].startswith("+="):
                message += f" '{content[-1].replace('+=+=+=', '').strip()}'."
        except (IOError, IndexError):
            pass

    if file is not None:
        message += f" Run on File: '{file}'."

    raise MadxError(message)


if __name__ == "__main__":
    main()<|MERGE_RESOLUTION|>--- conflicted
+++ resolved
@@ -40,29 +40,6 @@
     pass
 
 
-<<<<<<< HEAD
-# Arguments ##################################################################
-
-
-def _parse_args():
-    omcparser = optparse.OptionParser()
-    omcparser.add_option("-f", "--file", metavar="FILE", dest="file",
-                      help="The file with the annotated MADX input to run.")
-    omcparser.add_option("-o", "--output", metavar="OUTPUT", dest="output",
-                      help="If defined, it will write the processed MADX script into the file.")
-    omcparser.add_option("-l", "--log", metavar="LOG", dest="log",
-                      help="File where to write the MADX log output.")
-    omcparser.add_option("-m", "--madx", metavar="MADX", dest="madx_path",
-                      help="Path to the MAD-X executable to use", default=MADX_PATH)
-    omcparser.add_option("-c", "--cwd", metavar="CWD", dest="cwd",
-                      help="Set current working directory")
-    (options, args) = omcparser.parse_args()
-    if len(args) > 1 or ((options.file is None) == (len(args) == 0)):
-        raise IOError("No input found: either pass the file as first parameter or use --file (-f)")
-    if len(args) == 1:
-        return args[0], options.output, options.log, options.madx_path, options.cwd
-    return options.file, options.output, options.log, options.madx_path, options.cwd
-=======
 def madx_wrapper_params():
     params = EntryPointParameters()
     params.add_parameter(name="file", required=True,
@@ -74,7 +51,6 @@
                          help="Path to the MAD-X executable to use")
     params.add_parameter(name="cwd", help="Set current working directory")
     return params
->>>>>>> 463837a3
 
 
 @entrypoint(madx_wrapper_params(), strict=True)
