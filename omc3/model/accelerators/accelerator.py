--- conflicted
+++ resolved
@@ -151,11 +151,7 @@
             self._model = tfs.read(os.path.join(model_dir, self.TWISS_DAT), index="NAME")
         except IOError:
             self._model = tfs.read(os.path.join(model_dir, self.TWISS_ELEMENTS_DAT), index="NAME")
-<<<<<<< HEAD
             bpm_index = [idx for idx in self._model.index.values if idx.startswith(BPM_INITIAL)]  # <-- shouldnt startswith have an option which is the initial letter of BPM
-=======
-            bpm_index = [idx for idx in self._model.index.to_numpy() if idx.startswith("B")]
->>>>>>> 3a5f649b
             self._model = self._model.loc[bpm_index, :]
         self.nat_tune_x = float(self._model.headers["Q1"])
         self.nat_tune_y = float(self._model.headers["Q2"])
