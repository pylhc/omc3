"""
Accelerator
-------------------

Contains parent accelerator class and other support classes
"""

<<<<<<< HEAD
from omcparser.entrypoint import EntryPoint, EntryPointParameters, split_arguments
=======
from generic_parser.entrypoint import EntryPoint, EntryPointParameters, split_arguments
>>>>>>> f7af11fc
import os
import pandas as pd
import tfs
from utils import logging_tools

LOGGER = logging_tools.get_logger(__name__)


class AccExcitationMode(object):
    # it is very important that FREE = 0
    FREE, ACD, ADT = range(3)


class Accelerator(object):
    """
    Abstract class to serve as an interface to implement the rest of the accelerators.
    """
    RE_DICT = {"bpm": r".*", "magnet": r".*", "arc_bpm": r".*"}
    MODIFIERS_MADX = "modifiers.madx"
    ELEMENTS_CENTRE_DAT = "twiss_elements_centre.dat"
    TWISS_BEST_KNOWLEDGE_DAT = "twiss_best_knowledge.dat"
    TWISS_ADT_DAT = "twiss_adt.dat"
    TWISS_AC_DAT = "twiss_ac.dat"
    TWISS_ELEMENTS_DAT = "twiss_elements.dat"
    TWISS_DAT = "twiss.dat"
    ERROR_DEFFS_TXT = "error_deffs.txt"

    @staticmethod
    def get_instance_parameters():
        params = EntryPointParameters()
        params.add_parameter(flags=["--model_dir", "-m"],
                             help="Path to model directory (loads tunes and excitation from model!).",
                             name="model_dir", type=str, )
        params.add_parameter(flags=["--nattunex"], help="Natural tune X without integer part.",
                             name="nat_tune_x", type=float, )
        params.add_parameter(flags=["--nattuney"], help="Natural tune Y without integer part.",
                             name="nat_tune_y", type=float, )
        params.add_parameter(flags=["--acd"], help="Activate excitation with ACD.", name="acd",
                             action="store_true")
        params.add_parameter(flags=["--adt"], help="Activate excitation with ADT.", name="adt",
                             action="store_true", )
        params.add_parameter(flags=["--drvtunex"], help="Driven tune X without integer part.",
                             name="drv_tune_x", type=float, )
        params.add_parameter(flags=["--drvtuney"], help="Driven tune Y without integer part.",
                             name="drv_tune_y", type=float, )
        params.add_parameter(flags=["--dpp"], help="Delta p/p to use.", name="dpp", default=0.0,
                             type=float, )
        params.add_parameter(flags=["--energy"], help="Energy in Tev.", name="energy", type=float, )
        params.add_parameter(flags=["--optics"],
                             help="Path to the optics file to use (modifiers file).", name="optics",
                             type=str, )
        params.add_parameter(flags=["--fullresponse"], help=(
            "If True, fullresponse template will be filled and put in the output directory."),
                             name="fullresponse", action="store_true", )
        params.add_parameter(flags=["--xing"],
                             help="If True, x-ing  angles will be applied to model", name="xing",
                             action="store_true", )
        params.add_parameter(flags=["--year_opt"],
                             help="Year of the optics. Default is the current year.",
                             name="year_opt", type=int, )

        return params

    def __init__(self, *args, **kwargs):
        # for reasons of import-order and class creation, decoration was not possible

        omcparser = EntryPoint(self.get_instance_parameters(), strict=True)
        opt = omcparser.parse(*args, **kwargs)

        if opt.model_dir:
            self.init_from_model_dir(opt.model_dir)
            self.energy = None
            self.dpp = 0.0
            self.xing = None
            if ((opt.nat_tune_x is not None) or (opt.nat_tune_y is not None) or
                    (opt.drv_tune_x is not None) or (opt.drv_tune_y is not None)):
                raise AcceleratorDefinitionError(
                    "None of Arguments 'nat_tune_x', 'nat_tune_y', 'drv_tune_x' and 'drv_tune_y' "
                    "are allowed when loading from model directory.")
        else:
            self.init_from_options(opt)

        self.verify_object()

    def init_from_options(self, opt):
        if opt.nat_tune_x is None:
            raise AcceleratorDefinitionError("Argument 'nat_tune_x' is required.")
        if opt.nat_tune_y is None:
            raise AcceleratorDefinitionError("Argument 'nat_tune_y' is required.")
        self.nat_tune_x = opt.nat_tune_x
        self.nat_tune_y = opt.nat_tune_y
        self.drv_tune_x = None
        self.drv_tune_y = None
        self._excitation = AccExcitationMode.FREE
        if opt.acd or opt.adt:
            if opt.acd and opt.adt:
                raise AcceleratorDefinitionError("Select only one excitation type.")

            if opt.drv_tune_x is None:
                raise AcceleratorDefinitionError("Argument 'drv_tune_x' is required.")
            if opt.drv_tune_y is None:
                raise AcceleratorDefinitionError("Argument 'drv_tune_x' is required.")
            self.drv_tune_x = opt.drv_tune_x
            self.drv_tune_y = opt.drv_tune_y

            if opt.acd:
                self._excitation = AccExcitationMode.ACD
            elif opt.adt:
                self._excitation = AccExcitationMode.ADT
        # optional with default
        self.dpp = opt.dpp
        self.fullresponse = opt.fullresponse
        # optional no default
        self.energy = opt.get("energy", None)
        self.xing = opt.get("xing", None)
        self.optics_file = opt.get("optics", None)
        # for GetLLM
        self.model_dir = None
        self._model = None
        self._model_driven = None
        self._model_best_knowledge = None
        self._elements = None
        self._elements_centre = None
        self._errordefspath = None

    def init_from_model_dir(self, model_dir):
        LOGGER.debug("Creating accelerator instance from model dir")
        self.model_dir = model_dir

        LOGGER.debug("  model path = " + os.path.join(model_dir, self.TWISS_DAT))
        try:
            self._model = tfs.read(os.path.join(model_dir, self.TWISS_DAT), index="NAME")
        except IOError:
            self._model = tfs.read(os.path.join(model_dir, self.TWISS_ELEMENTS_DAT), index="NAME")
            bpm_index = [idx for idx in self._model.index.values if idx.startswith("B")]
            self._model = self._model.loc[bpm_index, :]
        self.nat_tune_x = float(self._model.headers["Q1"])
        self.nat_tune_y = float(self._model.headers["Q2"])

        # Excitations #####################################
        self._model_driven = None
        self.drv_tune_x = None
        self.drv_tune_y = None
        self._excitation = AccExcitationMode.FREE

        ac_filename = os.path.join(model_dir, self.TWISS_AC_DAT)
        adt_filename = os.path.join(model_dir, self.TWISS_ADT_DAT)

        if os.path.isfile(ac_filename):
            self._model_driven = tfs.read(ac_filename, index="NAME")
            self._excitation = AccExcitationMode.ACD

        if os.path.isfile(adt_filename):
            if self._excitation == AccExcitationMode.ACD:
                raise AcceleratorDefinitionError("ADT as well as ACD models provided."
                                                 "Please choose only one.")

            self._model_driven = tfs.read(adt_filename, index="NAME")
            self._excitation = AccExcitationMode.ADT

        if not self._excitation == AccExcitationMode.FREE:
            self.drv_tune_x = float(self.get_driven_tfs().headers["Q1"])
            self.drv_tune_y = float(self.get_driven_tfs().headers["Q2"])

        # Best Knowledge #####################################
        self._model_best_knowledge = None
        best_knowledge_path = os.path.join(model_dir, self.TWISS_BEST_KNOWLEDGE_DAT)
        if os.path.isfile(best_knowledge_path):
            self._model_best_knowledge = tfs.read(best_knowledge_path, index="NAME")

        # Elements #####################################
        elements_path = os.path.join(model_dir, self.TWISS_ELEMENTS_DAT)
        if os.path.isfile(elements_path):
            self._elements = tfs.read(elements_path, index="NAME")
        else:
            raise AcceleratorDefinitionError("Elements twiss not found")

        center_path = os.path.join(model_dir, self.ELEMENTS_CENTRE_DAT)
        if os.path.isfile(center_path):
            self._elements_centre = tfs.read(center_path, index="NAME")
        else:
            self._elements_centre = self._elements

        # Optics File #########################################
        self.optics_file = None
        opticsfilepath = os.path.join(self.model_dir, self.MODIFIERS_MADX)
        if os.path.exists(opticsfilepath):
            self.optics_file = opticsfilepath

        # Error Def #####################################
        self._errordefspath = None
        errordefspath = os.path.join(self.model_dir, self.ERROR_DEFFS_TXT)
        if os.path.exists(errordefspath):
            self._errordefspath = errordefspath

    # Class methods ###########################################

    @staticmethod
    def get_class_parameters():
        """
        This method should return the parameter list of arguments needed to create the class.
        """
        params = EntryPointParameters()
        return params

    @classmethod
    def init_and_get_unknowns(cls, args=None):
        """ Initializes but also returns unknowns.
         For the desired philosophy of returning parameters all the time,
         try to avoid this function, e.g. parse outside parameters first.
         """
        opt, rest_args = split_arguments(args, cls.get_instance_parameters())
        return cls(opt), rest_args

    @classmethod
    def get_class(cls, *args, **kwargs):
        """
        This method should return the accelerator class defined in the arguments.
        """
        omcparser = EntryPoint(cls.get_class_parameters(), strict=True)
        opt = omcparser.parse(*args, **kwargs)
        return cls._get_class(opt)

    @classmethod
    def get_class_and_unknown(cls, *args, **kwargs):
        """ Returns subclass and unknown args.
        For the desired philosophy of returning parameters all the time,
        try to avoid this function, e.g. parse outside parameters first.
        """
        omcparser = EntryPoint(cls.get_class_parameters(), strict=False)
        opt, unknown_opt = omcparser.parse(*args, **kwargs)
        return cls._get_class(opt), unknown_opt

    @classmethod
    def _get_class(cls, opt):
        """ Actual get_class function """
        new_class = cls
        return new_class

    @classmethod
    def get_element_types_mask(cls, list_of_elements, types):
        """
        Return boolean mask for elements in list_of_elements that belong
        to any of the specified types.
        Needs to handle: "bpm", "magnet", "arc_bpm"

        Args:
            list_of_elements: List of elements
            types: Kinds of elements to look for

        Returns:
            Boolean array of elements of specified kinds.

        """
        unknown_elements = [ty for ty in types if ty not in cls.RE_DICT]
        if len(unknown_elements):
            raise TypeError("Unknown element(s): '{:s}'".format(str(unknown_elements)))
        series = pd.Series(list_of_elements)
        mask = series.str.match(cls.RE_DICT[types[0]], case=False)
        for ty in types[1:]:
            mask = mask | series.str.match(cls.RE_DICT[ty], case=False)
        return mask.values

    @classmethod
    def get_variables(cls, frm=None, to=None, classes=None):
        """
        Gets the variables with elements in the given range and the given
        classes. None means everything.
        """
        raise NotImplementedError("A function should have been overwritten, check stack trace.")

    @classmethod
    def get_correctors_variables(cls, frm=None, to=None, classes=None):
        """
        Returns the set of corrector variables between frm and to, with classes
        in classes. None means select all.
        """
        raise NotImplementedError("A function should have been overwritten, check stack trace.")

    # Instance methods ########################################

    def verify_object(self):
        """
        Verifies that this instance of an accelerator is properly
        instantiated.
        """
        raise NotImplementedError("A function should have been overwritten, check stack trace.")

    # For GetLLM #############################################################
    
    def get_exciter_bpm(self, plane, distance):
        """
        Returns the BPM next to the exciter.
        The accelerator instance knows already which excitation method is used.
        distance: 1=nearest bpm 2=next to nearest bpm
        """
        raise NotImplementedError("A function should have been overwritten, check stack trace.")
        
    def get_important_phase_advances(self):
        return []
    
    def get_model_tfs(self):
        return self._model

    def get_driven_tfs(self):
        if self._model_driven is None:
            raise AttributeError("No driven model given in this accelerator instance.")
        return self._model_driven

    def get_best_knowledge_model_tfs(self):
        if self._model_best_knowledge is None:
            raise AttributeError("No best knowledge model given in this accelerator instance.")
        return self._model_best_knowledge

    def get_elements_tfs(self):
        return self._elements

    def get_elements_centre_tfs(self):
        return self._elements_centre

    @property
    def excitation(self):
        return self._excitation

    @excitation.setter
    def excitation(self, excitation_mode):
        if excitation_mode not in (AccExcitationMode.FREE,
                                   AccExcitationMode.ACD,
                                   AccExcitationMode.ADT):
            raise ValueError("Wrong excitation mode.")
        self._excitation = excitation_mode

    def get_errordefspath(self):
        """Returns the path to the uncertainty definitions file (formerly called error definitions file.
        """
        if self._errordefspath is None:
            raise AttributeError("No error definitions file given in this accelerator instance.")
        return self._errordefspath

    def set_errordefspath(self, path):
        self._errordefspath = path


    # Templates ##############################################################
    @classmethod
    def get_nominal_tmpl(cls):
        """ Returns template for nominal model (Model Creator) """
        return cls.get_file("nominal.madx")

    @classmethod
    def get_file(cls, filename):
        raise NotImplementedError("A function should have been overwritten, check stack trace.")

    @classmethod
    def get_iteration_tmpl(cls):
        """
        Returns template to create fullresponse.
        TODO: only in _prepare_fullresponse in creator! Needs to be replaced by get_basic_seq
        """
        return cls.get_file("template.iterate.madx")

    # Jobs ###################################################################

    def get_update_correction_job(self, tiwss_out_path, corrections_file_path):
        """
        Returns job (string) to create an updated model from changeparameters input
        (used in iterative correction).
        """
        raise NotImplementedError("A function should have been overwritten, check stack trace.")

    def get_basic_seq_job(self):
        """
        Returns job (string) to create the basic accelerator sequence.
        """
        raise NotImplementedError("A function should have been overwritten, check stack trace.")

    def get_multi_dpp_job(self, dpp_list):
        """
        Returns job (string) for model with multiple dp/p values (in W-Analysis)
        """
        raise NotImplementedError("A function should have been overwritten, check stack trace.")

    ##########################################################################


class Variable(object):
    """
    Generic corrector variable class that holds name, position (s) and
    physical elements it affectes. This variables should be logical variables
    that should have and effect in the model if modified.
    """
    def __init__(self, name, elements, classes):
        self.name = name
        self.elements = elements
        self.classes = classes


class Element(object):
    """
    Generic corrector element class that holds name and position (s)
    of the corrector. This element should represent a physical element of the
    accelerator.
    """
    def __init__(self, name, s):
        self.name = name
        self.s = s


class AcceleratorDefinitionError(Exception):
    """
    Raised when an accelerator instance is wrongly used, for
    example by calling a method that should have been overwritten.
    """
    pass

<|MERGE_RESOLUTION|>--- conflicted
+++ resolved
@@ -5,11 +5,7 @@
 Contains parent accelerator class and other support classes
 """
 
-<<<<<<< HEAD
-from omcparser.entrypoint import EntryPoint, EntryPointParameters, split_arguments
-=======
 from generic_parser.entrypoint import EntryPoint, EntryPointParameters, split_arguments
->>>>>>> f7af11fc
 import os
 import pandas as pd
 import tfs
@@ -76,8 +72,8 @@
     def __init__(self, *args, **kwargs):
         # for reasons of import-order and class creation, decoration was not possible
 
-        omcparser = EntryPoint(self.get_instance_parameters(), strict=True)
-        opt = omcparser.parse(*args, **kwargs)
+        parser = EntryPoint(self.get_instance_parameters(), strict=True)
+        opt = parser.parse(*args, **kwargs)
 
         if opt.model_dir:
             self.init_from_model_dir(opt.model_dir)
@@ -229,8 +225,8 @@
         """
         This method should return the accelerator class defined in the arguments.
         """
-        omcparser = EntryPoint(cls.get_class_parameters(), strict=True)
-        opt = omcparser.parse(*args, **kwargs)
+        parser = EntryPoint(cls.get_class_parameters(), strict=True)
+        opt = parser.parse(*args, **kwargs)
         return cls._get_class(opt)
 
     @classmethod
@@ -239,8 +235,8 @@
         For the desired philosophy of returning parameters all the time,
         try to avoid this function, e.g. parse outside parameters first.
         """
-        omcparser = EntryPoint(cls.get_class_parameters(), strict=False)
-        opt, unknown_opt = omcparser.parse(*args, **kwargs)
+        parser = EntryPoint(cls.get_class_parameters(), strict=False)
+        opt, unknown_opt = parser.parse(*args, **kwargs)
         return cls._get_class(opt), unknown_opt
 
     @classmethod
