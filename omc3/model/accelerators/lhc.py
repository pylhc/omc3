--- conflicted
+++ resolved
@@ -364,11 +364,11 @@
             f"{self.load_main_seq_madx()}\n"
             f"exec, define_nominal_beams();\n"
         )
-<<<<<<< HEAD
-        madx_script += "".join(
-            f"call, file = '{self.model_dir / modifier}'; {MODIFIER_TAG}\n"
-            for modifier in self.modifiers
-        )
+        if self.modifiers is not None:
+            madx_script += "".join(
+                f"call, file = '{self.model_dir / modifier}'; {MODIFIER_TAG}\n"
+                for modifier in self.modifiers
+            )
 
         if self.year.startswith("hl") or int(self.year) <= 2021:
             madx_script += (
@@ -384,13 +384,6 @@
             madx_script += "call, file=\"knobs.madx\";\n\n"
 
 
-=======
-        if self.modifiers is not None:
-            madx_script += "".join(
-                f"call, file = '{self.model_dir / modifier}'; {MODIFIER_TAG}\n"
-                for modifier in self.modifiers
-            )
->>>>>>> 95238310
         madx_script += (
             "exec, cycle_sequences();\n"
             f"use, sequence = LHCB{self.beam};\n"
