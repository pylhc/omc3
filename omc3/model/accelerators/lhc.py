--- conflicted
+++ resolved
@@ -169,28 +169,16 @@
             raise AcceleratorDefinitionError("An excitation mode was given but driven tunes are not set.")
 
         if self.modifiers is None or not len(self.modifiers):
-<<<<<<< HEAD
             if self.model_dir is not None:
                 raise AcceleratorDefinitionError(
-                    "The accelerator definition is incomplete, no modifiers found."
+                    "The accelerator definition is incomplete, no modifiers could be found."
                 )
-=======
-            raise AcceleratorDefinitionError(
-                "The accelerator definition is incomplete, no modifiers could be found."
-            )
->>>>>>> b2f70bcb
         else:
             inexistent_modifiers: List[Path]
             if self.model_dir is None:
-<<<<<<< HEAD
-                not_exits = [str(m) for m in self.modifiers if not m.exists()]
-            else:
-                not_exits = [str(m) for m in self.modifiers if not (self.model_dir / m).exists()]
-=======
                 inexistent_modifiers = [m for m in self.modifiers if not m.exists()]
             else:
                 inexistent_modifiers = [m for m in self.modifiers if not (self.model_dir / m).exists()]
->>>>>>> b2f70bcb
 
             if len(inexistent_modifiers):
                 raise AcceleratorDefinitionError(
@@ -385,19 +373,12 @@
         madx_script += f"exec, coupling_knob{ats_suffix}({self.beam});\n"
         return madx_script
 
-<<<<<<< HEAD
-    def get_update_correction_script(self, outpath: Path, corr_file: Path):
-        madx_script = self.get_base_madx_script(self.model_dir)
-        madx_script += (f"call, file = '{str(corr_file)}';\n"
-                        f"exec, do_twiss_elements(LHCB{self.beam}, '{str(outpath)}', {self.dpp});\n")
-=======
-    def get_update_correction_script(self, outpath, corr_file) -> str:
+    def get_update_correction_script(self, outpath: Path, corr_file: Path) -> str:
         madx_script = self.get_base_madx_script(self.model_dir)
         madx_script += (
-            f"call, file = '{corr_file}';\n"
-            f"exec, do_twiss_elements(LHCB{self.beam}, {outpath}, {self.dpp});\n"
-        )
->>>>>>> b2f70bcb
+            f"call, file = '{str(corr_file)}';\n"
+            f"exec, do_twiss_elements(LHCB{self.beam}, '{str(outpath)}', {self.dpp});\n"
+        )
         return madx_script
 
 
