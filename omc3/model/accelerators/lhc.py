--- conflicted
+++ resolved
@@ -225,22 +225,6 @@
             correctors_dir / f"correctors_b{self.beam}" / "coupling_correctors.json",
             self._get_triplet_correctors_file(),
         )
-<<<<<<< HEAD
-        my_classes = classes
-        if my_classes is None:
-            my_classes = all_corrs.keys()
-        vars_by_class = set(
-            _flatten_list(
-                [
-                    all_corrs[corr_cls]
-                    for corr_cls in my_classes
-                    if corr_cls in all_corrs
-                ]
-            )
-        )
-        if frm is None and to is None:
-            return list(vars_by_class)
-=======
         if classes is None:
             classes = all_vars_by_class.keys()
 
@@ -267,7 +251,6 @@
             frm (float): S-position to filter from
             to (float): S-position to filter to
         """
->>>>>>> c929e01b
         elems_matrix = tfs.read(self._get_corrector_elems()).sort_values("S")
         if frm is not None and to is not None:
             if frm > to:
