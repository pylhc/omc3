"""
LHC
---

Accelerator-Class for the ``LHC`` collider.

Model Creation Keyword Args:
    *--Required--*

    - **beam** *(int)*:

        Beam to use.

        choices: ``(1, 2)``


    - **year** *(str)*:

        Year of the optics (or hllhc1.3).

        choices: ``('2012', '2015', '2016', '2017', '2018', '2022', 'hllhc1.3')``


    *--Optional--*

    - **ats**:

        Marks ATS optics

        action: ``store_true``


    - **dpp** *(float)*:

        Delta p/p to use.

        default: ``0.0``


    - **driven_excitation** *(str)*:

        Denotes driven excitation by AC-dipole (acd) or by ADT (adt)

        choices: ``('acd', 'adt')``


    - **drv_tunes** *(float)*:

        Driven tunes without integer part.


    - **energy** *(float)*:

        Energy in Tev.


    - **model_dir** *(str)*:

        Path to model directory; loads tunes and excitation from model!


    - **modifiers** *(str)*:

        Path to the optics file to use (modifiers file).


    - **nat_tunes** *(float)*:

        Natural tunes without integer part.


    - **xing**:

        If True, x-ing angles will be applied to model

        action: ``store_true``


"""
from __future__ import annotations

import json
from pathlib import Path
from typing import TYPE_CHECKING

import tfs
from generic_parser import EntryPoint

from omc3.model.accelerators.accelerator import (
    AccElementTypes,
    Accelerator,
    AcceleratorDefinitionError,
    AccExcitationMode,
)
from omc3.model.constants import (
    B2_ERRORS_TFS,
    B2_SETTINGS_MADX,
    GENERAL_MACROS,
    LHC_MACROS,
    LHC_MACROS_RUN3,
    MACROS_DIR,
    MODIFIER_TAG,
)
from omc3.correction.constants import ORBIT_DPP

from omc3.utils import logging_tools

if TYPE_CHECKING:
    from collections.abc import Iterator, Sequence, Iterable

LOGGER = logging_tools.get_logger(__name__)
CURRENT_DIR = Path(__file__).parent
LHC_DIR = CURRENT_DIR / "lhc"


class Lhc(Accelerator):
    """
    Parent Class for LHC-types.
    """

    NAME = "lhc"
    REPOSITORY = "acc-models-lhc"
    RE_DICT: dict[str, str] = {
        AccElementTypes.BPMS: r"BPM",
        AccElementTypes.MAGNETS: r"M",
        AccElementTypes.ARC_BPMS: r"BPM.*\.0*(1[5-9]|[2-9]\d|[1-9]\d{2,})[RL]",
    }  # bpms > 14 L or R of IP

    LHC_IPS = ("1", "2", "5", "8")
    NORMAL_IP_BPMS = "BPMSW.1{side}{ip}.B{beam}"
    DOROS_IP_BPMS = "LHC.BPM.1{side}{ip}.B{beam}_DOROS"
    DEFAULT_CORRECTORS_DIR = LHC_DIR / "correctors"

    @staticmethod
    def get_parameters():
        params = super(Lhc, Lhc).get_parameters()
        params.add_parameter(
            name="beam",
            type=int,
            choices=(1, 2),
            required=True,
            help="Beam to use."
        )
        params.add_parameter(
            name="year",
            type=str,
            help="Year of the optics (or hllhc1.x version).",
        )
        params.add_parameter(
            name="ats",
            action="store_true",
            help="Force use of ATS macros and knobs for years which are not ATS by default.",
        )
        params.add_parameter(
            name="b2_errors",
            type=str,
            help="The B2 error table to load for the best knowledge model.",
        )
        params.add_parameter(
            name="list_b2_errors",
            action="store_true",
            help="Lists all available b2 error tables",
        )
        return params

    def __init__(self, *args, **kwargs):
        parser = EntryPoint(self.get_parameters(), strict=True)
        opt = parser.parse(*args, **kwargs)
        super().__init__(opt)
        self.year = opt.year
        self.ats = opt.ats
        self.b2_errors = opt.b2_errors
        self.list_b2_errors = opt.list_b2_errors
        self.beam = opt.beam
        beam_to_beam_direction = {1: 1, 2: -1}
        self.beam_direction = beam_to_beam_direction[self.beam]

    def verify_object(self) -> None:  # TODO: Maybe more checks?
        """
        Verifies if everything is defined which should be defined.
        Will Raise an ``AcceleratorDefinitionError`` if one of the checks is invalid.
        """
        LOGGER.debug("Accelerator class verification")

        Accelerator.verify_object(self)
        _ = self.beam

        if self.model_dir is None and self.xing is None:
            raise AcceleratorDefinitionError("Crossing on or off not set.")

        # TODO: write more output prints
        LOGGER.debug(
            "... verification passed. \nSome information about the accelerator:"
        )
        LOGGER.debug(f"Class name       {self.__class__.__name__}")
        LOGGER.debug(f"Beam             {self.beam}")
        LOGGER.debug(f"Beam direction   {self.beam_direction}")
        if self.modifiers:
            LOGGER.debug(
                f"Modifiers        {', '.join([str(m) for m in self.modifiers])}"
            )

    @property
    def beam(self) -> int:
        if self._beam is None:
            raise AcceleratorDefinitionError(
                "The accelerator definition is incomplete, beam "
                "has to be specified (--beam option missing?)."
            )
        return self._beam

    @beam.setter
    def beam(self, value) -> None:
        if value not in (1, 2):
            raise AcceleratorDefinitionError("Beam parameter has to be one of (1, 2)")
        self._beam = value

    @staticmethod
    def get_lhc_error_dir() -> Path:
        return LHC_DIR / "systematic_errors"

    def get_variables(self, frm: float = None, to: float = None, classes: Iterable[str] = None):
        corrector_beam_dir = Path(f"correctors_b{self.beam}")
        all_vars_by_class = _load_jsons(
            *self._get_corrector_files(corrector_beam_dir / "beta_correctors.json"),
            *self._get_corrector_files(corrector_beam_dir / "coupling_correctors.json"),
            *self._get_corrector_files("triplet_correctors.json"),
        )
        if classes is not None:
            if isinstance(classes, str):
                # if not checked, lead to each char being treates as a knob. 
                raise TypeError(f"Classes must be an iterable, not a string: {classes}")  

            known_classes = [c for c in classes if c in all_vars_by_class]
            unknown_classes = [c for c  in classes if c not in all_vars_by_class]

            # names without the prefix '-' are simply added to the list
            add_knobs = set(knob for knob in unknown_classes if knob[0] != "-")
            if add_knobs:
                LOGGER.info("The following names are not found as corrector/variable classes and "
                            f"are assumed to be the variable names directly instead:\n{str(add_knobs)}")

            # if the correction variable name is prepended with '-' it is taken out of the ones we use
            remove_knobs = set(knob[1:] for knob in unknown_classes if knob[0] == "-")
            if remove_knobs:
                LOGGER.info(f"The following names will not be used as correctors, as requested:\n{str(remove_knobs)}")
            
            vars = set(_flatten_list(all_vars_by_class[corr_cls] for corr_cls in known_classes))
            vars = list((vars | add_knobs) - remove_knobs)
        
        else:
            vars = list(set(_flatten_list([vars_ for vars_ in all_vars_by_class.values()])))

        # Sort variables by S (nice for comparing different files)
        return self.sort_variables_by_location(vars, frm, to)

    def sort_variables_by_location(self, variables: Iterable[str], frm: float = None, to: str = None) -> list[str]:
        """ Sorts the variables by location and filters them between `frm` and `to`.
        If `frm` is larger than `to` it loops back around to the start the accelerator.
        This is a useful function for the LHC that's why it is "public"
        but it is not part of the Accelerator-Class Interface.

        Args:
            variables (Iterable): Names of variables to sort
            frm (float): S-position to filter from
            to (float): S-position to filter to
        """
        elems_matrix = tfs.read(self._get_corrector_elems()).sort_values("S")
        if frm is not None and to is not None:
            if frm > to:
                elems_matrix = elems_matrix[(elems_matrix.S >= frm) | (elems_matrix.S <= to)]
            else:
                elems_matrix = elems_matrix[(elems_matrix.S >= frm) & (elems_matrix.S <= to)]
        elif frm is not None:
            elems_matrix = elems_matrix[elems_matrix.S >= frm]
        elif to is not None:
            elems_matrix = elems_matrix[elems_matrix.S <= to]

        # create single list (some entries might contain multiple variable names, comma separated, e.g. "kqx.l2,ktqx2.l2")
        vars_by_position = _remove_dups_keep_order(
            _flatten_list([raw_vars.split(",") for raw_vars in elems_matrix.loc[:, "VARS"]])
        )
        sorted_vars = _list_intersect_keep_order(vars_by_position, variables)

        # Check if no filtering but only sorting was required
        if (frm is None) and (to is None) and (len(sorted_vars) != len(variables)):
            unknown_vars = list(sorted(var for var in variables if var not in sorted_vars))
            LOGGER.debug(f"The following variables do not have a location: {str(unknown_vars)}")
            sorted_vars = sorted_vars + unknown_vars
        return sorted_vars

    def get_ips(self) -> Iterator[tuple[str]]:
        """
        Returns an iterable with this accelerator's IPs.

        Returns:
            An iterator returning `tuples` with:
                (``ip name``, ``left BPM name``, ``right BPM name``)
        """
        for ip in Lhc.LHC_IPS:
            yield (
                f"IP{ip}",
                Lhc.NORMAL_IP_BPMS.format(side="L", ip=ip, beam=self.beam),
                Lhc.NORMAL_IP_BPMS.format(side="R", ip=ip, beam=self.beam),
            )
            yield (
                f"IP{ip}_DOROS",
                Lhc.DOROS_IP_BPMS.format(side="L", ip=ip, beam=self.beam),
                Lhc.DOROS_IP_BPMS.format(side="R", ip=ip, beam=self.beam),
            )

    def log_status(self) -> None:
        LOGGER.info(f"  model dir = {self.model_dir}")
        LOGGER.info(f"Natural Tune X      [{self.nat_tunes[0]:10.3f}]")
        LOGGER.info(f"Natural Tune Y      [{self.nat_tunes[1]:10.3f}]")
        LOGGER.info(
            f"Best Knowledge Model     "
            f"[{'NO' if self.model_best_knowledge is None else 'OK':>10s}]"
        )

        if self.excitation == AccExcitationMode.FREE:
            LOGGER.info(f"Excitation          [{'NO':>10s}]")
            return
        LOGGER.info(
            f"Excitation          "
            f"[{'ACD' if self.excitation == AccExcitationMode.ACD else 'ADT':>10s}]"
        )
        LOGGER.info(f"> Driven Tune X     [{self.drv_tunes[0]:10.3f}]")
        LOGGER.info(f"> Driven Tune Y     [{self.drv_tunes[1]:10.3f}]")


    def get_exciter_bpm(self, plane: str, commonbpms: list[str]):
        beam = self.beam
        adt = "H.C" if plane == "X" else "V.B"
        l_r = "L" if ((beam == 1) != (plane == "Y")) else "R"
        a_b = "B" if beam == 1 else "A"
        if self.excitation == AccExcitationMode.ACD:
            try:
                return (
                    _is_one_of_in(
                        [f"BPMY{a_b}.6L4.B{beam}", f"BPM.7L4.B{beam}"], commonbpms
                    ),
                    f"MKQA.6L4.B{beam}",
                )
            except KeyError as e:
                raise KeyError(
                    "AC-Dipole BPM not found in the common BPMs. Maybe cleaned?"
                ) from e
        if self.excitation == AccExcitationMode.ADT:
            try:
                return (
                    _is_one_of_in(
                        [f"BPMWA.B5{l_r}4.B{beam}", f"BPMWA.A5{l_r}4.B{beam}"],
                        commonbpms,
                    ),
                    f"ADTK{adt}5{l_r}4.B{beam}",
                )
            except KeyError as e:
                raise KeyError(
                    "ADT BPM not found in the common BPMs. Maybe cleaned?"
                ) from e
        return None

    def important_phase_advances(self) -> list[list[str]]:
        if "hl" in self.year.lower(): 
            # skip if HiLumi, TODO: insert phase advances when they are finalised
            return []

        if self.beam == 2:
            return [["MKD.O5R6.B2", "TCTPH.4R1.B2"], ["MKD.O5R6.B2", "TCTPH.4R5.B2"]]
        if self.beam == 1:
            return [["MKD.O5L6.B1", "TCTPH.4L1.B1"], ["MKD.O5L6.B1", "TCTPH.4L5.B1"]]

    def get_synch_BPMs(self, index):
        # expect passing index.to_numpy()
        if self.beam == 1:
            return [i in index for i in self.model.loc["BPMSW.33L2.B1":].index]
        elif self.beam == 2:
            return [i in index for i in self.model.loc["BPMSW.33R8.B2":].index]

    # MAD-X Methods ############################################################

    def get_base_madx_script(self, best_knowledge: bool = False, ats_md: bool = False, high_beta: bool = False) -> str:
        madx_script = (
            f"{self._get_madx_script_info_comments()}\n\n"
            f"call, file = '{self.model_dir / MACROS_DIR / GENERAL_MACROS}';\n"
            f"call, file = '{self.model_dir / MACROS_DIR / LHC_MACROS}';\n"
        )
        madx_script += f"omc3_beam_energy = {self.energy};\n"
        madx_script += "exec, define_nominal_beams();\n\n"
        if self._uses_run3_macros():
            LOGGER.debug(
                "According to the optics year, Run 3 versions of the macros will be used"
            )
            madx_script += (
                f"call, file = '{self.model_dir / MACROS_DIR / LHC_MACROS_RUN3}';\n"
            )

        madx_script += "\n! ----- Calling Sequence -----\n"
        madx_script += "option, -echo;  ! suppress output from base sequence loading to keep the log small\n"
        madx_script += self._get_madx_main_sequence_loading()
        madx_script += "\noption, echo;  ! re-enable output to see the optics settings\n"
        
        madx_script += "\n! ---- Call optics and other modifiers ----\n"

        if self.modifiers is not None:
            # if modifier is an absolute path, go there, otherwise use the path refers from model_dir
            madx_script += "".join(
                f"call, file = '{self.model_dir / modifier}'; {MODIFIER_TAG}\n"
                for modifier in self.modifiers
            )

        if self.year in ['2012', '2015', '2016', '2017', '2018', '2021', 'hllhc1.3']:
            # backwards compatibility with pre acc-models optics
            # WARNING: This might override values extracted via the knob-extractor.
            madx_script += (
                f"\n! ----- Defining Configuration Specifics -----\n"
                f"xing_angles = {'1' if self.xing else '0'};\n"
                f"if(xing_angles==1){{\n"
                f"    exec, set_crossing_scheme_ON();\n"
                f"}}else{{\n"
                f"    exec, set_default_crossing_scheme();\n"
                f"}}\n"
            )

        madx_script += (
            "\n! ----- Finalize Sequence -----\n"
            "exec, cycle_sequences();\n"
            f"use, sequence = LHCB{self.beam};\n"
        )

        if best_knowledge:
            # madx_script += f"exec, load_average_error_table({self.energy}, {self.beam});\n"
            madx_script += (
                f"\n! ----- For Best Knowledge Model -----\n"
                f"readmytable, file = '{self.model_dir / B2_ERRORS_TFS}', table=errtab;\n"
                f"seterr, table=errtab;\n"
                f"call, file = '{self.model_dir / B2_SETTINGS_MADX}';\n"
            )
            
        if high_beta:
            madx_script += "exec, high_beta_matcher();\n"

<<<<<<< HEAD
        madx_script += "\n! ----- Matching Knobs and Output Files -----\n"

        # in the best knowledge case, all knobs are loaded from actual knowledge
        if not best_knowledge:
            if self._uses_ats_knobs():
                LOGGER.debug(
                    "According to the optics year or the --ats flag being provided, ATS macros and knobs will be used"
                )
                madx_script += f"exec, match_tunes_ats({self.nat_tunes[0]}, {self.nat_tunes[1]}, {self.beam});\n"
                madx_script += f"exec, coupling_knob_ats({self.beam});\n"
            else:
                madx_script += f"exec, match_tunes({self.nat_tunes[0]}, {self.nat_tunes[1]}, {self.beam});\n"
                madx_script += f"exec, coupling_knob({self.beam});\n"
=======
        madx_script += f"\n! ----- Matching Knobs and Output Files -----\n"
        if self._uses_ats_knobs():
            LOGGER.debug("According to the optics year or the --ats flag being provided, ATS macros and knobs will be used")
            madx_script += f"exec, match_tunes_ats({self.nat_tunes[0]}, {self.nat_tunes[1]}, {self.beam});\n"
            madx_script += f"exec, coupling_knob_ats({self.beam});\n"
        else:
            madx_script += f"exec, match_tunes({self.nat_tunes[0]}, {self.nat_tunes[1]}, {self.beam});\n"
            madx_script += f"exec, coupling_knob({self.beam});\n"
>>>>>>> 12d78167

        if ats_md:
            madx_script += "exec, full_response_ats();\n"

        return madx_script
        
    def _get_madx_script_info_comments(self) -> str:
        info_comments = (
            f'title, "LHC Model created by omc3";\n'
            f"! Model directory: {Path(self.model_dir).absolute()}\n"
            f"! Natural Tune X         [{self.nat_tunes[0]:10.3f}]\n"
            f"! Natural Tune Y         [{self.nat_tunes[1]:10.3f}]\n"
            f"! Best Knowledge:        [{'NO' if self.model_best_knowledge is None else 'YES':>10s}]\n"
        )
        if self.excitation == AccExcitationMode.FREE:
            info_comments += f"! Excitation             [{'NO':>10s}]\n"
        else:
            info_comments += (
                f"! Excitation             [{'ACD' if self.excitation == AccExcitationMode.ACD else 'ADT':>10s}]\n"
                f"! > Driven Tune X        [{self.drv_tunes[0]:10.3f}]\n"
                f"! > Driven Tune Y        [{self.drv_tunes[1]:10.3f}]\n"

            )
        return info_comments

    def _get_madx_main_sequence_loading(self) -> str:
        if self.acc_model_path is not None:
            main_call = f'call, file = \'{self.acc_model_path / "lhc.seq"}\';'
            if self.year.startswith('hl'):
                main_call += f'\ncall, file = \'{self.acc_model_path / "hllhc_sequence.madx"}\';'
            return main_call
        try:
            return self._get_call_main()
        except AttributeError:
            raise AcceleratorDefinitionError(
                "The accelerator definition is incomplete, mode "
                "has to be specified (--lhcmode option missing?)."
            )

<<<<<<< HEAD
    def get_update_correction_script(self, outpath: Path | str, corr_files: Sequence[Path | str], update_dpp: bool = False) -> str:
        madx_script = self.get_base_madx_script()

        # First set the dpp to the value in the accelerator model
        madx_script += f"{ORBIT_DPP} = {self.dpp};\n"

        for corr_file in corr_files:  # Load the corrections, can also update ORBIT_DPP
            madx_script += f"call, file = '{str(corr_file)}';\n"
        
        if update_dpp: # If we are doing orbit correction, we need to ensure that a correct and a match is done (in get_update_deltap_script)
            madx_script += self.get_update_deltap_script(deltap=ORBIT_DPP)

        madx_script += f'exec, do_twiss_elements(LHCB{self.beam}, "{str(outpath)}", {ORBIT_DPP});\n'
        return madx_script
    
    def get_update_deltap_script(self, deltap: float | str) -> str:
        if not isinstance(deltap, str):
            deltap = f"{deltap:.15e}"

        madx_script = (
            f"twiss, deltap={deltap};\n"
            "correct, mode=svd;\n\n"
            
            "! The same as match_tunes, but include deltap in the matching\n"
            f"exec, find_complete_tunes({self.nat_tunes[0]}, {self.nat_tunes[1]}, {self.beam});\n"
            f"match, deltap={deltap};\n"
        ) # Works better when split up
        madx_script += "\n".join([f"vary, name={knob};" for knob in self.get_tune_knobs()]) + "\n"
        madx_script += (
            "constraint, range=#E, mux=total_qx, muy=total_qy;\n"
            "lmdif, tolerance=1e-10;\n"
            "endmatch;\n"
        )
        return madx_script
    
    def get_tune_knobs(self) -> tuple[str, str]:
        if self._uses_run3_macros():
            return f"dQx.b{self.beam}_op", f"dQy.b{self.beam}_op"
        elif self._uses_ats_knobs():
            return f"dQx.b{self.beam}", f"dQy.b{self.beam}"
        else:
            return f"KQTD.B{self.beam}", f"KQTF.B{self.beam}"

    # Private Methods ##########################################################

=======
>>>>>>> 12d78167
    def _uses_ats_knobs(self) -> bool:
        """
        Returns wether the ATS knobs and macros should be used, based on the instance's year.
        If the **--ats** flag was explicitely provided then the returned value will be `True`.
        """
        try:
            if self.ats:
                return True
            return 2018 <= int(self.year) <= 2021  # self.year is always a string
        except ValueError:  # if a "hllhc1.x" version is given
            return False

    def _uses_run3_macros(self) -> bool:
        """Returns whether the Run 3 macros should be called, based on the instance's year."""
        try:
            return int(self.year) >= 2022  # self.year is always a string
        except ValueError:  # if a "hllhc1.x" year is given
            return False

    def _get_corrector_elems(self) -> Path:
        """ Return the corrector elements file, either from the instance's specific directory,
        if it exists, or the default directory. """
        return self._get_corrector_files(f"corrector_elems_b{self.beam}.tfs")[-1]
    
    def _get_corrector_files(self, file_name: str | Path) -> list[Path]:
        """ Get the corrector files from the default directory AND 
        the instance's specific directory if it exists AND the model directroy if it exists, 
        in that order. 
        See also discussion in https://github.com/pylhc/omc3/pull/458#discussion_r1764829247 .
        """

        # add file from the default directory (i.e. "model/accelerators/lhc/correctors")
        default_file = Lhc.DEFAULT_CORRECTORS_DIR / file_name
        if not default_file.exists():
            msg = (f"Could not find {file_name} in {Lhc.DEFAULT_CORRECTORS_DIR}."
                  "Something went wrong with the variables getting logic.")
            raise FileNotFoundError(msg)
        
        LOGGER.debug(
            f"Default corrector file {file_name} found in {default_file.parent}."
        )
        corrector_files = [default_file]

        # add file from the accelerator directory (e.g. "model/accelerators/lhc/2024/correctors")
        accel_dir_file = self._get_accel_file(Path(Lhc.DEFAULT_CORRECTORS_DIR.name) / file_name)
        if accel_dir_file.exists():
            LOGGER.debug(
                f"Corrector file {file_name} found in {accel_dir_file.parent}. "
                "Contents will take precedence over defaults."
            )
            corrector_files.append(accel_dir_file)

        # add file from the model directory (without "correctors" and subfolders) - bit of a hidden feature
        if self.model_dir is not None:
            model_dir_file = Path(self.model_dir) / Path(file_name).name
            if model_dir_file.exists():
                LOGGER.info(
                    f"Corrector file {file_name} found in {model_dir_file.parent}. "
                    "Contents will take precedence over omc3-given defaults."
                )
                corrector_files.append(model_dir_file)
        
        return corrector_files
    
    def _get_call_main(self) -> str:
        call_main = f"call, file = '{self._get_accel_file('main.seq')}';\n"
        if self.year == "2012":
            call_main += (
                f"call, file = '{self._get_accel_file('install_additional_elements.madx')}';\n"
            )
        if self.year == "hllhc1.3":
            call_main += f"call, file = '{self._get_accel_file('main_update.seq')}';\n"
        return call_main

    def _get_accel_file(self, filename: str | Path) -> Path:
        return LHC_DIR / self.year / filename
        

# General functions ##########################################################

def _load_jsons(*files) -> dict:
    full_dict = {}
    for json_file in files:
        with open(json_file, "r") as json_data:
            full_dict.update(json.load(json_data))
    return full_dict


def _flatten_list(my_list: Iterable) -> list:
    return [item for sublist in my_list for item in sublist]


def _remove_dups_keep_order(my_list: list) -> list:
    return list(dict.fromkeys(my_list))


def _list_intersect_keep_order(primary_list: Iterable, secondary_list: Iterable) -> list:
    return [elem for elem in primary_list if elem in secondary_list]


def _is_one_of_in(bpms_to_find: Sequence[str], bpms: Sequence[str]):
    found_bpms = [bpm for bpm in bpms_to_find if bpm in bpms]
    if len(found_bpms):
        return list(bpms).index(found_bpms[0]), found_bpms[0]
    raise KeyError<|MERGE_RESOLUTION|>--- conflicted
+++ resolved
@@ -441,7 +441,6 @@
         if high_beta:
             madx_script += "exec, high_beta_matcher();\n"
 
-<<<<<<< HEAD
         madx_script += "\n! ----- Matching Knobs and Output Files -----\n"
 
         # in the best knowledge case, all knobs are loaded from actual knowledge
@@ -455,16 +454,6 @@
             else:
                 madx_script += f"exec, match_tunes({self.nat_tunes[0]}, {self.nat_tunes[1]}, {self.beam});\n"
                 madx_script += f"exec, coupling_knob({self.beam});\n"
-=======
-        madx_script += f"\n! ----- Matching Knobs and Output Files -----\n"
-        if self._uses_ats_knobs():
-            LOGGER.debug("According to the optics year or the --ats flag being provided, ATS macros and knobs will be used")
-            madx_script += f"exec, match_tunes_ats({self.nat_tunes[0]}, {self.nat_tunes[1]}, {self.beam});\n"
-            madx_script += f"exec, coupling_knob_ats({self.beam});\n"
-        else:
-            madx_script += f"exec, match_tunes({self.nat_tunes[0]}, {self.nat_tunes[1]}, {self.beam});\n"
-            madx_script += f"exec, coupling_knob({self.beam});\n"
->>>>>>> 12d78167
 
         if ats_md:
             madx_script += "exec, full_response_ats();\n"
@@ -504,7 +493,6 @@
                 "has to be specified (--lhcmode option missing?)."
             )
 
-<<<<<<< HEAD
     def get_update_correction_script(self, outpath: Path | str, corr_files: Sequence[Path | str], update_dpp: bool = False) -> str:
         madx_script = self.get_base_madx_script()
 
@@ -550,8 +538,6 @@
 
     # Private Methods ##########################################################
 
-=======
->>>>>>> 12d78167
     def _uses_ats_knobs(self) -> bool:
         """
         Returns wether the ATS knobs and macros should be used, based on the instance's year.
