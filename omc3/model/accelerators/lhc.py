--- conflicted
+++ resolved
@@ -225,22 +225,6 @@
             correctors_dir / f"correctors_b{self.beam}" / "coupling_correctors.json",
             self._get_triplet_correctors_file(),
         )
-<<<<<<< HEAD
-        my_classes = classes
-        if my_classes is None:
-            my_classes = all_corrs.keys()
-        vars_by_class = set(
-            _flatten_list(
-                [
-                    all_corrs[corr_cls]
-                    for corr_cls in my_classes
-                    if corr_cls in all_corrs
-                ]
-            )
-        )
-        if frm is None and to is None:
-            return list(vars_by_class)
-=======
         if classes is None:
             classes = all_vars_by_class.keys()
 
@@ -250,7 +234,11 @@
             LOGGER.debug("The following classes are not found as corrector/variable classes and "
                          f"are assumed to be the variable names directly instead:\n{str(unknown_classes)}")
 
-        vars = list(set(_flatten_list(all_vars_by_class[corr_cls] for corr_cls in known_classes)))
+        vars = list( set(
+            _flatten_list(
+                all_vars_by_class[corr_cls]
+                    for corr_cls in known_classes))
+            )
         vars = vars + unknown_classes
 
         # Sort variables by S (nice for comparing different files)
@@ -267,17 +255,12 @@
             frm (float): S-position to filter from
             to (float): S-position to filter to
         """
->>>>>>> 1cd43786
         elems_matrix = tfs.read(self._get_corrector_elems()).sort_values("S")
         if frm is not None and to is not None:
             if frm > to:
-                elems_matrix = elems_matrix[
-                    (elems_matrix.S >= frm) | (elems_matrix.S <= to)
-                ]
+                elems_matrix = elems_matrix[(elems_matrix.S >= frm) | (elems_matrix.S <= to)]
             else:
-                elems_matrix = elems_matrix[
-                    (elems_matrix.S >= frm) & (elems_matrix.S <= to)
-                ]
+                elems_matrix = elems_matrix[(elems_matrix.S >= frm) & (elems_matrix.S <= to)]
         elif frm is not None:
             elems_matrix = elems_matrix[elems_matrix.S >= frm]
         elif to is not None:
@@ -285,9 +268,7 @@
 
         # create single list (some entries might contain multiple variable names, comma separated, e.g. "kqx.l2,ktqx2.l2")
         vars_by_position = _remove_dups_keep_order(
-            _flatten_list(
-                [raw_vars.split(",") for raw_vars in elems_matrix.loc[:, "VARS"]]
-            )
+            _flatten_list([raw_vars.split(",") for raw_vars in elems_matrix.loc[:, "VARS"]])
         )
         sorted_vars = _list_intersect_keep_order(vars_by_position, variables)
 
