"""
Manager
-------------------

Contains entrypoint wrappers to get accelerator classes or their instances
"""
<<<<<<< HEAD
from generic_parser.entrypoint import entrypoint, EntryPoint, EntryPointParameters, split_arguments
from model.accelerators import lhc, ps, esrf, psbooster, skekb, iota
=======
from generic_parser.entrypoint_parser import entrypoint, EntryPoint, EntryPointParameters, split_arguments
from model.accelerators import lhc, ps, esrf, psbooster, skekb
>>>>>>> 3a5f649b


ACCELS = {
    lhc.Lhc.NAME: lhc.Lhc,
    ps.Ps.NAME: ps.Ps,
    esrf.Esrf.NAME: esrf.Esrf,
    psbooster.Psbooster.NAME: psbooster.Psbooster,
    skekb.SKekB.NAME: skekb.SKekB,
    "JPARC": skekb.SKekB,
    iota.Iota.NAME: iota.Iota
}


def _get_params():
    params = EntryPointParameters()
<<<<<<< HEAD
    params.add_parameter(flags=["--accel"], name="accel", required=True, choices=list(ACCELS.keys()),
                         help="Choose the accelerator to use. Can be the class already.")
=======
    params.add_parameter(name="accel", required=True, choices=list(ACCELS.keys()),
                         help="Choose the accelerator to use.Can be the class already.")
>>>>>>> 3a5f649b
    return params


@entrypoint(_get_params())
def get_accel_class(opt, cls_opt):
    """Returns accelerator class

    Keyword Args:
        accel: Choose the accelerator to use. Can be the class already, which is then returned.
    """
    if not isinstance(opt.accel, str):
        # assume it's the class
        return opt.accel

    accel = _get_parent_class(opt.accel)
    accel_cls = accel.get_class(cls_opt)
    return accel_cls


@entrypoint(_get_params())
def get_accel_instance(opt, other_opt):
    """Returns accelerator instance."""
    if not isinstance(opt.accel, str):
        accel_cls = opt.accel
    else:
        accel = _get_parent_class(opt.accel)
        accel_cls, other_opt = accel.get_class_and_unknown(other_opt)
    return accel_cls(other_opt)


@entrypoint(_get_params())
def get_accel_class_and_unkown(opt, cls_opt):
    """Returns accelerator class

    Keyword Args:
        accel: Choose the accelerator to use. Can be the class already, which is then returned.
    """
    if not isinstance(opt.accel, str):
        # assume it's the class
        return opt.accel

    accel = _get_parent_class(opt.accel)
    accel_cls, unknown_opt = accel.get_class_and_unknown(cls_opt)
    return accel_cls, unknown_opt


def get_accel_class_from_args(args=None):
    """ LEGACY-FUNCTION SHOULD BE REPLACED BY USING get_accel_class """
    parser = EntryPoint(_get_params())
    opt, class_args = parser.parse(args)

    accel = _get_parent_class(opt.accel)

    accel_args, rest_args = split_arguments(class_args, accel.get_class_parameters())
    accel_cls = accel.get_class(accel_args)
    return accel_cls, rest_args


@entrypoint(_get_params())
def get_parsed_opt(opt, other_opt):
    """ Get all accelerator related options as a nice dict, by means of
    a horrible way to do things (jdilly).
    """
    accel = _get_parent_class(opt.accel)

    parser = EntryPoint(accel.get_class_parameters(), strict=False)
    accel_opt, unknown_opt = parser.parse(other_opt)
    accel_cls = accel._get_class(accel_opt)

    parser = EntryPoint(accel_cls.get_instance_parameters(), strict=True)
    inst_opt = parser.parse(unknown_opt)

    return {**opt, **accel_opt, **inst_opt}


def _get_parent_class(name):
    try:
        return ACCELS[name]
    except KeyError:
        raise ValueError(f"name should be one of: {ACCELS.keys()}")<|MERGE_RESOLUTION|>--- conflicted
+++ resolved
@@ -4,13 +4,8 @@
 
 Contains entrypoint wrappers to get accelerator classes or their instances
 """
-<<<<<<< HEAD
-from generic_parser.entrypoint import entrypoint, EntryPoint, EntryPointParameters, split_arguments
+from generic_parser.entrypoint_parser import entrypoint, EntryPoint, EntryPointParameters, split_arguments
 from model.accelerators import lhc, ps, esrf, psbooster, skekb, iota
-=======
-from generic_parser.entrypoint_parser import entrypoint, EntryPoint, EntryPointParameters, split_arguments
-from model.accelerators import lhc, ps, esrf, psbooster, skekb
->>>>>>> 3a5f649b
 
 
 ACCELS = {
@@ -26,13 +21,8 @@
 
 def _get_params():
     params = EntryPointParameters()
-<<<<<<< HEAD
-    params.add_parameter(flags=["--accel"], name="accel", required=True, choices=list(ACCELS.keys()),
-                         help="Choose the accelerator to use. Can be the class already.")
-=======
     params.add_parameter(name="accel", required=True, choices=list(ACCELS.keys()),
                          help="Choose the accelerator to use.Can be the class already.")
->>>>>>> 3a5f649b
     return params
 
 
