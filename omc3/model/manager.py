"""
Manager
-------------------

Contains entrypoint wrappers to get accelerator classes or their instances
"""
<<<<<<< HEAD
from generic_parser.entrypoint import entrypoint, EntryPoint, EntryPointParameters, split_arguments
from model.accelerators import lhc, ps, esrf, psbooster, skekb, petra
=======
from generic_parser.entrypoint_parser import entrypoint, EntryPoint, EntryPointParameters
>>>>>>> 463837a3

from omc3.model.accelerators import esrf, iota, lhc, ps, psbooster, skekb

ACCELS = {
    lhc.Lhc.NAME: lhc.Lhc,
    ps.Ps.NAME: ps.Ps,
    esrf.Esrf.NAME: esrf.Esrf,
    psbooster.Psbooster.NAME: psbooster.Psbooster,
    skekb.SKekB.NAME: skekb.SKekB,
    "JPARC": skekb.SKekB,
<<<<<<< HEAD
    petra.Petra.NAME: petra.Petra,
=======
    iota.Iota.NAME: iota.Iota
>>>>>>> 463837a3
}


def _get_params():
    params = EntryPointParameters()
    params.add_parameter(name="accel", required=True, choices=list(ACCELS.keys()),
                         help="Choose the accelerator to use.Can be the class already.")
    return params


@entrypoint(_get_params())
def get_accelerator(opt, other_opt):
    """ Returns accelerator instance. """
    if not isinstance(opt.accel, str):
        # assume it's the class
        return opt.accel
    return ACCELS[opt.accel](other_opt)


@entrypoint(_get_params())
def get_parsed_opt(opt, other_opt):
    """ Get all accelerator related options as a nice dict. """
    accel = ACCELS[opt.accel]
    parser = EntryPoint(accel.get_parameters(), strict=True)
    accel_opt = parser.parse(other_opt)
    return {**opt, **accel_opt}<|MERGE_RESOLUTION|>--- conflicted
+++ resolved
@@ -4,14 +4,8 @@
 
 Contains entrypoint wrappers to get accelerator classes or their instances
 """
-<<<<<<< HEAD
 from generic_parser.entrypoint import entrypoint, EntryPoint, EntryPointParameters, split_arguments
-from model.accelerators import lhc, ps, esrf, psbooster, skekb, petra
-=======
-from generic_parser.entrypoint_parser import entrypoint, EntryPoint, EntryPointParameters
->>>>>>> 463837a3
-
-from omc3.model.accelerators import esrf, iota, lhc, ps, psbooster, skekb
+from model.accelerators import lhc, ps, esrf, psbooster, skekb, petra, iota
 
 ACCELS = {
     lhc.Lhc.NAME: lhc.Lhc,
@@ -20,11 +14,8 @@
     psbooster.Psbooster.NAME: psbooster.Psbooster,
     skekb.SKekB.NAME: skekb.SKekB,
     "JPARC": skekb.SKekB,
-<<<<<<< HEAD
     petra.Petra.NAME: petra.Petra,
-=======
     iota.Iota.NAME: iota.Iota
->>>>>>> 463837a3
 }
 
 
