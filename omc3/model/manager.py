"""
Manager
-------------------

Contains entrypoint wrappers to get accelerator classes or their instances
"""
<<<<<<< HEAD
from generic_parser.entrypoint_parser import (EntryPoint, EntryPointParameters,
                                              entrypoint)
=======
from generic_parser.entrypoint_parser import entrypoint, EntryPoint, EntryPointParameters
from model.accelerators import lhc, ps, esrf, psbooster, skekb, iota
>>>>>>> 376bb669

from omc3.model.accelerators import esrf, iota, lhc, ps, psbooster, skekb

ACCELS = {
    lhc.Lhc.NAME: lhc.Lhc,
    ps.Ps.NAME: ps.Ps,
    esrf.Esrf.NAME: esrf.Esrf,
    psbooster.Psbooster.NAME: psbooster.Psbooster,
    skekb.SKekB.NAME: skekb.SKekB,
    "JPARC": skekb.SKekB,
    iota.Iota.NAME: iota.Iota
}


def _get_params():
    params = EntryPointParameters()
    params.add_parameter(name="accel", required=True, choices=list(ACCELS.keys()),
                         help="Choose the accelerator to use.Can be the class already.")
    return params


@entrypoint(_get_params())
def get_accelerator(opt, other_opt):
    """ Returns accelerator instance. """
    if not isinstance(opt.accel, str):
        # assume it's the class
        return opt.accel
    return ACCELS[opt.accel](other_opt)


@entrypoint(_get_params())
def get_parsed_opt(opt, other_opt):
    """ Get all accelerator related options as a nice dict. """
    accel = ACCELS[opt.accel]
    parser = EntryPoint(accel.get_parameters(), strict=True)
    accel_opt = parser.parse(other_opt)
    return {**opt, **accel_opt}<|MERGE_RESOLUTION|>--- conflicted
+++ resolved
@@ -4,13 +4,7 @@
 
 Contains entrypoint wrappers to get accelerator classes or their instances
 """
-<<<<<<< HEAD
-from generic_parser.entrypoint_parser import (EntryPoint, EntryPointParameters,
-                                              entrypoint)
-=======
 from generic_parser.entrypoint_parser import entrypoint, EntryPoint, EntryPointParameters
-from model.accelerators import lhc, ps, esrf, psbooster, skekb, iota
->>>>>>> 376bb669
 
 from omc3.model.accelerators import esrf, iota, lhc, ps, psbooster, skekb
 
