"""
Manager
-------------------

Contains entrypoint wrappers to get accelerator classes or their instances
"""
<<<<<<< HEAD
from omcparser.entrypoint import entrypoint, EntryPoint, EntryPointParameters, split_arguments
from model.accelerators import lhc, ps, esrf, psbooster, skekb, petra
=======
from generic_parser.entrypoint import entrypoint, EntryPoint, EntryPointParameters, split_arguments
from model.accelerators import lhc, ps, esrf, psbooster, skekb
>>>>>>> f7af11fc


ACCELS = {
    lhc.Lhc.NAME: lhc.Lhc,
    ps.Ps.NAME: ps.Ps,
    esrf.Esrf.NAME: esrf.Esrf,
    psbooster.Psbooster.NAME: psbooster.Psbooster,
    skekb.SKekB.NAME: skekb.SKekB,
    "JPARC": skekb.SKekB,
    petra.Petra.NAME: petra.Petra,
}


def _get_params():
    params = EntryPointParameters()
    params.add_parameter(flags=["--accel"], name="accel", required=True, choices=list(ACCELS.keys()),
                         help="Choose the accelerator to use.Can be the class already.")
    return params


@entrypoint(_get_params())
def get_accel_class(opt, cls_opt):
    """Returns accelerator class

    Keyword Args:
        accel: Choose the accelerator to use. Can be the class already, which is then returned.
    """
    if not isinstance(opt.accel, str):
        # assume it's the class
        return opt.accel

    accel = _get_parent_class(opt.accel)
    accel_cls = accel.get_class(cls_opt)
    return accel_cls


@entrypoint(_get_params())
def get_accel_instance(opt, other_opt):
    """Returns accelerator instance."""
    if not isinstance(opt.accel, str):
        accel_cls = opt.accel
    else:
        accel = _get_parent_class(opt.accel)
        accel_cls, other_opt = accel.get_class_and_unknown(other_opt)
    return accel_cls(other_opt)


@entrypoint(_get_params())
def get_accel_class_and_unkown(opt, cls_opt):
    """Returns accelerator class

    Keyword Args:
        accel: Choose the accelerator to use. Can be the class already, which is then returned.
    """
    if not isinstance(opt.accel, str):
        # assume it's the class
        return opt.accel

    accel = _get_parent_class(opt.accel)
    accel_cls, unknown_opt = accel.get_class_and_unknown(cls_opt)
    return accel_cls, unknown_opt


def get_accel_class_from_args(args=None):
    """ LEGACY-FUNCTION SHOULD BE REPLACED BY USING get_accel_class """
    omcparser = EntryPoint(_get_params())
    opt, class_args = omcparser.parse(args)

    accel = _get_parent_class(opt.accel)

    accel_args, rest_args = split_arguments(class_args, accel.get_class_parameters())
    accel_cls = accel.get_class(accel_args)
    return accel_cls, rest_args


def _get_parent_class(name):
    try:
        return ACCELS[name]
    except KeyError:
        raise ValueError(f"name should be one of: {ACCELS.keys()}")<|MERGE_RESOLUTION|>--- conflicted
+++ resolved
@@ -4,13 +4,8 @@
 
 Contains entrypoint wrappers to get accelerator classes or their instances
 """
-<<<<<<< HEAD
-from omcparser.entrypoint import entrypoint, EntryPoint, EntryPointParameters, split_arguments
+from generic_parser.entrypoint import entrypoint, EntryPoint, EntryPointParameters, split_arguments
 from model.accelerators import lhc, ps, esrf, psbooster, skekb, petra
-=======
-from generic_parser.entrypoint import entrypoint, EntryPoint, EntryPointParameters, split_arguments
-from model.accelerators import lhc, ps, esrf, psbooster, skekb
->>>>>>> f7af11fc
 
 
 ACCELS = {
@@ -76,8 +71,8 @@
 
 def get_accel_class_from_args(args=None):
     """ LEGACY-FUNCTION SHOULD BE REPLACED BY USING get_accel_class """
-    omcparser = EntryPoint(_get_params())
-    opt, class_args = omcparser.parse(args)
+    parser = EntryPoint(_get_params())
+    opt, class_args = parser.parse(args)
 
     accel = _get_parent_class(opt.accel)
 
