--- conflicted
+++ resolved
@@ -4,22 +4,15 @@
 
 This module provides the template for all model creators.
 """
-import logging
+from __future__ import annotations
 from abc import ABC, abstractmethod
 from pathlib import Path
-from typing import Dict, Iterable, List, Sequence, Union
+from typing import TYPE_CHECKING
 
 import tfs
 
 from omc3.madx_wrapper import run_string
 from omc3.model.accelerators.accelerator import Accelerator, AccExcitationMode
-<<<<<<< HEAD
-from omc3.model.constants import TWISS_AC_DAT, TWISS_ADT_DAT, TWISS_DAT, TWISS_ELEMENTS_DAT
-from omc3.utils import iotools, logging_tools
-
-
-LOGGER = logging_tools.get_logger(__file__)
-=======
 from omc3.model.constants import (JOB_MODEL_MADX, TWISS_AC_DAT, TWISS_ADT_DAT,
                                   TWISS_DAT, TWISS_ELEMENTS_DAT)
 from omc3.optics_measurements.constants import NAME
@@ -30,13 +23,16 @@
                                                TWISS_BACKWARD_CORRECTED,
                                                TWISS_FORWARD,
                                                TWISS_FORWARD_CORRECTED)
+from omc3.utils import iotools, logging_tools
 from omc3.segment_by_segment.propagables import Propagable
 from omc3.segment_by_segment.segments import Segment
 
-LOG = logging.getLogger(__name__)
-
-MADXInputType = Union[Path, str, Dict[str, str]]
->>>>>>> 12d78167
+if TYPE_CHECKING:
+    from collections.abc import Sequence, Iterable
+
+LOGGER = logging_tools.get_logger(__file__)
+
+MADXInputType = Path | str | dict[str, str]
 
 
 class ModelCreator(ABC):
@@ -45,7 +41,24 @@
     Abstract class for the implementation of a model creator. All mandatory methods and convenience
     functions are defined here.
     """
-<<<<<<< HEAD
+    def __init__(self, accel: Accelerator, logfile: Path = None, *args, **kwargs):
+        """
+        Initialize the Model Creator.
+
+        Args:
+            accel (Accelerator): Accelerator Instance
+        """
+        self.accel = accel
+        self.logfile = logfile
+        self.output_dir = accel.model_dir
+
+        cleaned_args = [arg for arg in args if arg is not None]
+        if len(cleaned_args):
+            LOGGER.warning(f"Unknown args for Model Creator: {', '.join(cleaned_args)}")
+
+        cleaned_kwargs = {k: v for k, v in kwargs.items() if v is not None}
+        if len(cleaned_kwargs):
+            LOGGER.warning(f"Unknown kwargs for Model Creator: {cleaned_kwargs!s}")
 
     @classmethod
     @abstractmethod
@@ -67,26 +80,19 @@
     @classmethod
     @abstractmethod
     def get_correction_check_script(cls, accel: Accelerator, corr_file: str, chrom: bool) -> str:
-=======
-    def __init__(self, accel: Accelerator, logfile: Path = None, *args, **kwargs):
->>>>>>> 12d78167
-        """
-        Initialize the Model Creator.
-
-        Args:
-            accel (Accelerator): Accelerator Instance
-        """
-        self.accel = accel
-        self.logfile = logfile
-        self.output_dir = accel.model_dir
-
-        cleaned_args = [arg for arg in args if arg is not None]
-        if len(cleaned_args):
-            LOG.warning(f"Unknown args for Model Creator: {', '.join(cleaned_args)}")
-
-        cleaned_kwargs = {k: v for k, v in kwargs.items() if v is not None}
-        if len(cleaned_kwargs):
-            LOG.warning(f"Unknown kwargs for Model Creator: {cleaned_kwargs!s}")
+        """
+        Returns the ``MAD-X`` script used to verify global corrections. This script should create twiss
+        files for before (``twiss_no.dat``) and after (``twiss_corr.dat``) correction.
+
+        Args:
+            accel (Accelerator): Accelerator Instance used for the model creation.
+            corr_file (str): File containing the corrections (madx-readable).
+            chrom (bool): Flag for chromatic corrections deltapm and deltapp.
+
+        Returns:
+            The string of the ``MAD-X`` script used to verify global corrections.
+        """
+        pass
 
     def full_run(self):
         """ Does the full run: preparation, running madx, post_run. """
@@ -113,6 +119,8 @@
     @abstractmethod
     def get_madx_script(self) -> str:
         """
+        Returns the ``MAD-X`` script used to create the model (directory).
+
         Returns:
             The string of the ``MAD-X`` script used to used to create the model (directory).
         """
@@ -125,14 +133,10 @@
         Prepares the model creation ``MAD-X`` run. It should check that the appropriate directories
         are created, and that macros and other files are in place.
         Should also check that all necessary data for model creation is available in the accelerator
-<<<<<<< HEAD
-        instance. Called by the ``model_creator.create_instance_and_model``
+        instance. 
 
         Args:
             accel (Accelerator): Accelerator Instance used for the model creation.
-=======
-        instance.
->>>>>>> 12d78167
         """
         pass
 
@@ -143,7 +147,7 @@
         Also assings created models to the accelerator instance.
         """
         # These are the default files for most model creators for now.
-        files_to_check: List[str] = [TWISS_DAT, TWISS_ELEMENTS_DAT]
+        files_to_check: list[str] = [TWISS_DAT, TWISS_ELEMENTS_DAT]
         self.accel.model = tfs.read(self.accel.model_dir / TWISS_DAT, index=NAME)
         self.accel.elements = tfs.read(self.accel.model_dir / TWISS_ELEMENTS_DAT, index=NAME)
         
@@ -159,7 +163,7 @@
         
 
     @staticmethod
-    def _check_files_exist(dir_: Union[Path, str], files: Sequence[str]) -> None:
+    def _check_files_exist(dir_: Path | str, files: Sequence[str]) -> None:
         """
         Convenience function to loop over files supposed to be in a locatioin and raise an error if
         one or more of these files does not exist.
@@ -179,7 +183,6 @@
                     f"Model Creation Failed. The file '{file_path.absolute()}' was not created."
                 )
 
-<<<<<<< HEAD
     @staticmethod
     def prepare_symlink(accel: Accelerator):
         """Prepare the acc-models-symlink.
@@ -266,7 +269,8 @@
             print(choice)
         return None
     raise AttributeError(f"{msg}.\nSelected: '{selection}'.\nChoices: [{', '.join(choices)}]")
-=======
+
+
 
 class SegmentCreator(ModelCreator, ABC):
     jobfile = None  # set in init
@@ -307,7 +311,7 @@
 
         output_file = self.output_dir / self.corrections_madx
         if output_file.exists():
-            LOG.warning(f"Segment corrections file {output_file!s} already exists. Overwriting.")
+            LOGGER.warning(f"Segment corrections file {output_file!s} already exists. Overwriting.")
         output_file.write_text(self._get_corrections_text())
         
     
@@ -322,5 +326,4 @@
         if input_file.exists():
             return input_file.read_text()
         
-        return self.corrections
->>>>>>> 12d78167
+        return self.corrections