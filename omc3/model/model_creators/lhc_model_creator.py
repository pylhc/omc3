"""
LHC Model Creator
-----------------

This module provides convenience functions for model creation of the ``LHC``.
"""
import logging
import shutil
from pathlib import Path
from typing import List, Sequence, Union

import numpy as np
import pandas as pd
import tfs
from omc3.model.accelerators.accelerator import AcceleratorDefinitionError, AccExcitationMode
from omc3.model.accelerators.lhc import Lhc
from omc3.model.constants import (
    B2_ERRORS_TFS,
    B2_SETTINGS_MADX,
    ERROR_DEFFS_TXT,
    GENERAL_MACROS,
    LHC_MACROS,
    LHC_MACROS_RUN3,
    MACROS_DIR,
    TWISS_AC_DAT,
    TWISS_ADT_DAT,
    TWISS_BEST_KNOWLEDGE_DAT,
    TWISS_DAT,
    TWISS_ELEMENTS_BEST_KNOWLEDGE_DAT,
    TWISS_ELEMENTS_DAT,
    PATHFETCHER, AFSFETCHER,  # GITFETCHER, LSAFETCHER,
    AFS_ACCELERATOR_MODEL_REPOSITORY,
    OPTICS_SUBDIR,
    AFS_B2_ERRORS_ROOT,
)
<<<<<<< HEAD
from omc3.model.model_creators.abstract_model_creator import ModelCreator, check_folder_choices
from omc3.utils.iotools import get_check_suffix_func, create_dirs
=======
from omc3.model.model_creators.abstract_model_creator import ModelCreator, SegmentCreator
from omc3.optics_measurements.constants import NAME
from omc3.utils import iotools

LHC_REPOSITORY_NAME = "acc-models-lhc"
>>>>>>> 12d78167

LOGGER = logging.getLogger(__name__)


def _b2_columns() -> List[str]:
    cols_outer = [f"{KP}{num}{S}L" for KP in (
        "K", "P") for num in range(21) for S in ("", "S")]
    cols_middle = ["DX", "DY", "DS", "DPHI", "DTHETA", "DPSI", "MREX", "MREY", "MREDX", "MREDY",
                   "AREX", "AREY", "MSCALX", "MSCALY", "RFM_FREQ", "RFM_HARMON", "RFM_LAG"]
    return cols_outer[:42] + cols_middle + cols_outer[42:]


class LhcModelCreator(ModelCreator):
<<<<<<< HEAD
    acc_model_name = "lhc"

    @classmethod
    def check_options(cls, accel: Lhc, opt) -> bool:
        """ Use the fetcher to list choices if requested. """
        
        # Set the fetcher paths ---
        if opt.fetch == PATHFETCHER:
            accel.acc_model_path = Path(opt.path)

        elif opt.fetch == AFSFETCHER:
            # list 'year' choices ---
            accel.acc_model_path = check_folder_choices(
                AFS_ACCELERATOR_MODEL_REPOSITORY / cls.acc_model_name,
                msg="No optics tag (flag --year) given",
                selection=accel.year,
                list_choices=opt.list_choices,
                predicate=Path.is_dir
            )
        else:
            raise AttributeError(
                f"{accel.NAME} model creation requires one of the following fetchers: "
                f"[{PATHFETCHER}, {AFSFETCHER}]. "
                "Please provide one with the flag `--fetch afs` "
                "or `--fetch path --path PATH`."
            )

        if accel.acc_model_path is None:
            return False

        # list optics choices ---
        if opt.list_choices:
            check_folder_choices(
                accel.acc_model_path / OPTICS_SUBDIR,
                msg="No modifier given",
                selection=None,  # TODO: could check if user made valid choice
                list_choices=opt.list_choices,
                predicate=get_check_suffix_func(".madx")
            )
            return False

        return True

    @classmethod
    def get_madx_script(cls, accel: Lhc) -> str:  # nominal
=======

    def __init__(self, accel: Lhc, *args, **kwargs):
        super(LhcModelCreator, self).__init__(accel, *args, **kwargs)

    def get_madx_script(self) -> str:  # nominal
        accel = self.accel
>>>>>>> 12d78167
        use_acd = "1" if (accel.excitation == AccExcitationMode.ACD) else "0"
        use_adt = "1" if (accel.excitation == AccExcitationMode.ADT) else "0"
        madx_script = accel.get_base_madx_script()
        madx_script += (
            f"exec, do_twiss_monitors(LHCB{accel.beam}, '{accel.model_dir / TWISS_DAT}', {accel.dpp});\n"
            f"exec, do_twiss_elements(LHCB{accel.beam}, '{accel.model_dir / TWISS_ELEMENTS_DAT}', {accel.dpp});\n"
        )
        if accel.excitation != AccExcitationMode.FREE or accel.drv_tunes is not None:
            # allow user to modify script and enable excitation, if driven tunes are given
            madx_script += (
                f"use_acd={use_acd};\nuse_adt={use_adt};\n"
                f"if(use_acd == 1){{\n"
                f"exec, twiss_ac_dipole({accel.nat_tunes[0]}, {accel.nat_tunes[1]}, {accel.drv_tunes[0]}, {accel.drv_tunes[1]}, {accel.beam}, '{accel.model_dir / TWISS_AC_DAT}', {accel.dpp});\n"
                f"}}else if(use_adt == 1){{\n"
                f"exec, twiss_adt({accel.nat_tunes[0]}, {accel.nat_tunes[1]}, {accel.drv_tunes[0]}, {accel.drv_tunes[1]}, {accel.beam}, '{accel.model_dir / TWISS_ADT_DAT}', {accel.dpp});\n"
                f"}}\n"
            )
        return madx_script


<<<<<<< HEAD
    @classmethod
    def prepare_run(cls, accel: Lhc) -> None:
        LOGGER.info("preparing run ...")
        cls.prepare_symlink(accel)
        cls.check_accelerator_instance(accel)
        
=======
    def prepare_run(self) -> None:
        accel = self.accel

        if accel.year in ["2018", "2022"]:  # these years should be handled by the fetcher
            symlink_dst = Path(accel.model_dir)/LHC_REPOSITORY_NAME
            if not symlink_dst.exists():
                if symlink_dst.is_symlink():
                    raise FileNotFoundError(
                        "Symlink to LHC repository already exists, "
                        f"but has no vaild destination: {symlink_dst}"
                    )
                LOGGER.debug(f"Symlink destination: {symlink_dst}")
                symlink_dst.absolute().symlink_to((ACCELERATOR_MODEL_REPOSITORY/f"{accel.year}"))

        self.check_accelerator_instance()
>>>>>>> 12d78167
        LOGGER.debug("Preparing model creation structure")
        macros_path = accel.model_dir / MACROS_DIR
        LOGGER.info("creating macros dirs")
        create_dirs(macros_path)

        LOGGER.debug("Copying macros to model directory")
        lib_path = Path(__file__).parent.parent / "madx_macros"
        shutil.copy(lib_path / GENERAL_MACROS, macros_path / GENERAL_MACROS)
        shutil.copy(lib_path / LHC_MACROS, macros_path / LHC_MACROS)
        shutil.copy(lib_path / LHC_MACROS_RUN3, macros_path / LHC_MACROS_RUN3)

        # reconstruct path to b2_errors
        b2_error_path = None
        if accel.b2_errors is not None:
            LOGGER.debug("copying B2 error tables")

            b2_error_path = AFS_B2_ERRORS_ROOT / f"Beam{accel.beam}" / f"{accel.b2_errors}.errors"
            b2_madx_path = AFS_B2_ERRORS_ROOT / f"Beam{accel.beam}" / f"{accel.b2_errors}.madx"
            shutil.copy(
                b2_madx_path,
                accel.model_dir / B2_SETTINGS_MADX,
            )
            b2_table = tfs.read(b2_error_path, index="NAME")
            gen_df = pd.DataFrame(
                data=np.zeros((b2_table.index.size, len(_b2_columns()))),
                index=b2_table.index,
                columns=_b2_columns(),
            )
            gen_df["K1L"] = b2_table.loc[:, "K1L"].to_numpy()
            tfs.write(
                accel.model_dir / B2_ERRORS_TFS,
                gen_df,
                headers_dict={"NAME": "EFIELD", "TYPE": "EFIELD"},
                save_index="NAME",
            )

<<<<<<< HEAD
        if accel.energy is not None:
            core = f"{int(accel.energy):04d}"

            LOGGER.debug("Copying error defs for analytical N-BPM method")
            error_dir_path = accel.get_lhc_error_dir()
            shutil.copy(error_dir_path /
                        f"{core}GeV.tfs", accel.model_dir / ERROR_DEFFS_TXT)


    @staticmethod
    def check_accelerator_instance(accel: Lhc) -> None:
=======
    def check_accelerator_instance(self) -> None:
        accel = self.accel

>>>>>>> 12d78167
        accel.verify_object()  # should have been done anyway, but cannot hurt (jdilly)

        # Creator specific checks
        if accel.model_dir is None:
            raise AcceleratorDefinitionError(
                "The accelerator definition is incomplete: model directory (outputdir option) was not given."
            )

        if accel.modifiers is None or not len(accel.modifiers):
            raise AcceleratorDefinitionError(
                "The accelerator definition is incomplete: no modifiers could be found."
            )

        # hint: if modifiers are given as absolute paths: `path / abs_path` returns `abs_path`  (jdilly)
        inexistent_modifiers = [
            m for m in accel.modifiers if not (accel.model_dir / m).exists()]
        if len(inexistent_modifiers):
            raise AcceleratorDefinitionError(
                "The following modifier files do not exist: "
                f"{', '.join([str(accel.model_dir / modifier) for modifier in inexistent_modifiers])}"
            )



class LhcBestKnowledgeCreator(LhcModelCreator):
    EXTRACTED_MQTS_FILENAME: str = "extracted_mqts.str"

    @classmethod
    def check_options(cls, accel_inst, opt) -> bool:

        if accel_inst.list_b2_errors:
            errors_dir = AFS_B2_ERRORS_ROOT / f"Beam{accel_inst.beam}"
            for d in errors_dir.iterdir():
                if d.suffix==".errors" and d.name.startswith("MB2022"):
                    print(d.stem)
            return False

        return super().check_options(accel_inst, opt)

    def get_madx_script(self) -> str:
        accel = self.accel

        if accel.excitation is not AccExcitationMode.FREE:
<<<<<<< HEAD
            raise AcceleratorDefinitionError(
                "Don't set ACD or ADT for best knowledge model.")
=======
            raise AcceleratorDefinitionError("Don't set ACD or ADT for best knowledge model.")
        if accel.energy is None:
            raise AcceleratorDefinitionError("Best knowledge model requires energy.")

        corrections_file = accel.model_dir / self.CORRECTIONS_FILENAME  # existence is tested in madx
        mqts_file = accel.model_dir / self.EXTRACTED_MQTS_FILENAME  # existence is tested in madx
>>>>>>> 12d78167

        madx_script = accel.get_base_madx_script(best_knowledge=True)

        mqts_file = accel.model_dir / cls.EXTRACTED_MQTS_FILENAME
        if mqts_file.exists():
            madx_script += f"call, file = '{mqts_file}';\n"

        madx_script += (
            f"exec, do_twiss_monitors(LHCB{accel.beam}, '{accel.model_dir / TWISS_BEST_KNOWLEDGE_DAT}', {accel.dpp});\n"
            f"exec, do_twiss_elements(LHCB{accel.beam}, '{accel.model_dir / TWISS_ELEMENTS_BEST_KNOWLEDGE_DAT}', {accel.dpp});\n"
        )
        return madx_script

<<<<<<< HEAD
    @classmethod
    def check_run_output(cls, accel: Lhc) -> None:
        files_to_check = [TWISS_BEST_KNOWLEDGE_DAT,
                          TWISS_ELEMENTS_BEST_KNOWLEDGE_DAT]
        cls._check_files_exist(accel.model_dir, files_to_check)
=======
    def post_run(self) -> None:
        files_to_check = [TWISS_BEST_KNOWLEDGE_DAT, TWISS_ELEMENTS_BEST_KNOWLEDGE_DAT]
        self._check_files_exist(self.accel.model_dir, files_to_check)
        
        self.accel.model_best_knowledge = tfs.read(self.accel.model_dir / TWISS_ELEMENTS_BEST_KNOWLEDGE_DAT, index=NAME)


class LhcCorrectionModelCreator(LhcModelCreator):
    """
    Creates an updated model from multiple changeparameters inputs 
    (used in iterative correction).
    """
    jobfile = None  # set in init

    def __init__(self, accel: Lhc, twiss_out: Union[Path, str], change_params: Sequence[Path], *args, **kwargs):
        """Model creator for the corrected/matched model of the LHC.
>>>>>>> 12d78167

        Args:
            accel (Lhc): Accelerator Class Instance
            twiss_out (Union[Path, str]): Path to the twiss(-elements) file to write
            change_params (Sequence[Path]): Sequence of correction/matching files
        """
        super().__init__(accel, *args, **kwargs)
        self.twiss_out = Path(twiss_out)

        # use absolute paths to force files into twiss_out directory instead of model-dir
        self.jobfile = self.twiss_out.parent.absolute() / f"job.create_{self.twiss_out.stem}.madx"
        self.logfile= self.twiss_out.parent.absolute() / f"job.create_{self.twiss_out.stem}.log"
        self.change_params = change_params

    def get_madx_script(self) -> str:
        accel = self.accel
        madx_script = f"! Based on model '{self.accel.model_dir}'\n{self.accel.get_base_madx_script()}" 
        for corr_file in self.change_params:
            madx_script += f"call, file = '{str(corr_file)}';\n"
        madx_script += f"exec, do_twiss_elements(LHCB{accel.beam}, '{str(self.twiss_out)}', {accel.dpp});\n"
        return madx_script

    def prepare_run(self) -> None:
        # As the matched/corrected model is created in the same directory as the original model,
        # we do not need to prepare as much.
        self.check_accelerator_instance()
        LOGGER.debug("Preparing model creation structure")
        macros_path = self.accel.model_dir / MACROS_DIR
        if not macros_path.exists():
            raise AcceleratorDefinitionError(f"Folder for the macros does not exist at {macros_path:s}.")
    
    def post_run(self) -> None:
        files_to_check = [self.twiss_out, self.jobfile, self.logfile]
        self._check_files_exist(self.accel.model_dir, files_to_check)


class LhcSegmentCreator(SegmentCreator, LhcModelCreator):

    def get_madx_script(self):
        accel = self.accel
        madx_script = accel.get_base_madx_script()

        madx_script += "\n".join([
            "",
            f"! ----- Segment-by-Segment propagation for {self.segment.name} -----",
            f"",
            f"use, period = LHCB{accel.beam};",
            f"option, echo;",
            f"",
            f"twiss;",
            f"exec, save_initial_and_final_values(",
            f"    LHCB{accel.beam},",
            f"    {self.segment.start},",
            f"    {self.segment.end}, ",
            f"    \"{accel.model_dir / self.measurement_madx!s}\",",
            f"    biniLHCB{accel.beam},",
            f"    bendLHCB{accel.beam}",
            f");",
            f"",
            f"exec, extract_segment_sequence(",
            f"    LHCB{accel.beam},",
            f"    forward_LHCB{accel.beam},",
            f"    backward_LHCB{accel.beam},",
            f"    {self.segment.start},",
            f"    {self.segment.end},",
            f");",
            f"",
            f"exec, beam_LHCB{accel.beam}(forward_LHCB{accel.beam});",  # TODO: use engery in macro
            f"exec, beam_LHCB{accel.beam}(backward_LHCB{accel.beam});",  # TODO: use engery in macro
            f"exec, twiss_segment(forward_LHCB{accel.beam}, \"{self.twiss_forward!s}\", biniLHCB{accel.beam});",
            f"exec, twiss_segment(backward_LHCB{accel.beam}, \"{self.twiss_backward!s}\", bendLHCB{accel.beam});",
            "",
        ])

        if (self.output_dir / self.corrections_madx).is_file():
            madx_script += "\n".join([
                f"call, file=\"{self.corrections_madx!s}\";",
                f"exec, twiss_segment(forward_LHCB{accel.beam}, "
                f"\"{self.twiss_forward_corrected}\", biniLHCB{accel.beam});",
                f"exec, twiss_segment(backward_LHCB{accel.beam}, "
                f"\"{self.twiss_backward_corrected}\", bendLHCB{accel.beam});",
                "",
            ])

        return madx_script

    def post_run(self):
        check_files = [self.twiss_forward, self.twiss_backward]
        if (self.output_dir / self.corrections_madx).is_file():
            check_files += [self.twiss_backward_corrected, self.twiss_backward_corrected]
        self._check_files_exist(self.accel.model_dir, check_files)<|MERGE_RESOLUTION|>--- conflicted
+++ resolved
@@ -33,16 +33,9 @@
     OPTICS_SUBDIR,
     AFS_B2_ERRORS_ROOT,
 )
-<<<<<<< HEAD
-from omc3.model.model_creators.abstract_model_creator import ModelCreator, check_folder_choices
+from omc3.model.model_creators.abstract_model_creator import ModelCreator, check_folder_choices, SegmentCreator
+from omc3.optics_measurements.constants import NAME
 from omc3.utils.iotools import get_check_suffix_func, create_dirs
-=======
-from omc3.model.model_creators.abstract_model_creator import ModelCreator, SegmentCreator
-from omc3.optics_measurements.constants import NAME
-from omc3.utils import iotools
-
-LHC_REPOSITORY_NAME = "acc-models-lhc"
->>>>>>> 12d78167
 
 LOGGER = logging.getLogger(__name__)
 
@@ -56,8 +49,10 @@
 
 
 class LhcModelCreator(ModelCreator):
-<<<<<<< HEAD
     acc_model_name = "lhc"
+
+    def __init__(self, accel: Lhc, *args, **kwargs):
+        super(LhcModelCreator, self).__init__(accel, *args, **kwargs)
 
     @classmethod
     def check_options(cls, accel: Lhc, opt) -> bool:
@@ -100,16 +95,9 @@
 
         return True
 
-    @classmethod
-    def get_madx_script(cls, accel: Lhc) -> str:  # nominal
-=======
-
-    def __init__(self, accel: Lhc, *args, **kwargs):
-        super(LhcModelCreator, self).__init__(accel, *args, **kwargs)
 
     def get_madx_script(self) -> str:  # nominal
         accel = self.accel
->>>>>>> 12d78167
         use_acd = "1" if (accel.excitation == AccExcitationMode.ACD) else "0"
         use_adt = "1" if (accel.excitation == AccExcitationMode.ADT) else "0"
         madx_script = accel.get_base_madx_script()
@@ -129,31 +117,29 @@
             )
         return madx_script
 
-
-<<<<<<< HEAD
     @classmethod
-    def prepare_run(cls, accel: Lhc) -> None:
+    def get_correction_check_script(
+        cls, accel: Lhc, corr_file: str = "changeparameters_couple.madx", chrom: bool = False
+    ) -> str:
+        madx_script = accel.get_base_madx_script()
+        madx_script += (
+            f"exec, do_twiss_monitors_and_ips(LHCB{accel.beam}, '{accel.model_dir / 'twiss_no.dat'!s}', 0.0);\n"
+            f"call, file = '{corr_file}';\n"
+            f"exec, do_twiss_monitors_and_ips(LHCB{accel.beam}, '{accel.model_dir / 'twiss_cor.dat'!s}', 0.0);\n"
+        )
+        if chrom:
+            madx_script += (
+                f"exec, do_twiss_monitors_and_ips(LHCB{accel.beam}, '{accel.model_dir / 'twiss_cor_dpm.dat'}', %DELTAPM);\n"
+                f"exec, do_twiss_monitors_and_ips(LHCB{accel.beam}, '{accel.model_dir / 'twiss_cor_dpp.dat'}', %DELTAPP);\n"
+            )
+        return madx_script
+
+
+    def prepare_run(self) -> None:
         LOGGER.info("preparing run ...")
-        cls.prepare_symlink(accel)
-        cls.check_accelerator_instance(accel)
-        
-=======
-    def prepare_run(self) -> None:
-        accel = self.accel
-
-        if accel.year in ["2018", "2022"]:  # these years should be handled by the fetcher
-            symlink_dst = Path(accel.model_dir)/LHC_REPOSITORY_NAME
-            if not symlink_dst.exists():
-                if symlink_dst.is_symlink():
-                    raise FileNotFoundError(
-                        "Symlink to LHC repository already exists, "
-                        f"but has no vaild destination: {symlink_dst}"
-                    )
-                LOGGER.debug(f"Symlink destination: {symlink_dst}")
-                symlink_dst.absolute().symlink_to((ACCELERATOR_MODEL_REPOSITORY/f"{accel.year}"))
-
-        self.check_accelerator_instance()
->>>>>>> 12d78167
+        accel = self.accel
+        self.prepare_symlink(accel)
+        self.check_accelerator_instance(accel)
         LOGGER.debug("Preparing model creation structure")
         macros_path = accel.model_dir / MACROS_DIR
         LOGGER.info("creating macros dirs")
@@ -190,7 +176,6 @@
                 save_index="NAME",
             )
 
-<<<<<<< HEAD
         if accel.energy is not None:
             core = f"{int(accel.energy):04d}"
 
@@ -199,14 +184,9 @@
             shutil.copy(error_dir_path /
                         f"{core}GeV.tfs", accel.model_dir / ERROR_DEFFS_TXT)
 
-
-    @staticmethod
-    def check_accelerator_instance(accel: Lhc) -> None:
-=======
     def check_accelerator_instance(self) -> None:
         accel = self.accel
 
->>>>>>> 12d78167
         accel.verify_object()  # should have been done anyway, but cannot hurt (jdilly)
 
         # Creator specific checks
@@ -233,6 +213,7 @@
 
 class LhcBestKnowledgeCreator(LhcModelCreator):
     EXTRACTED_MQTS_FILENAME: str = "extracted_mqts.str"
+    CORRECTIONS_FILENAME: str = "corrections.madx"
 
     @classmethod
     def check_options(cls, accel_inst, opt) -> bool:
@@ -250,37 +231,27 @@
         accel = self.accel
 
         if accel.excitation is not AccExcitationMode.FREE:
-<<<<<<< HEAD
-            raise AcceleratorDefinitionError(
-                "Don't set ACD or ADT for best knowledge model.")
-=======
-            raise AcceleratorDefinitionError("Don't set ACD or ADT for best knowledge model.")
+            raise AcceleratorDefinitionError(
+                "Don't set ACD or ADT for best knowledge model."
+            )
         if accel.energy is None:
-            raise AcceleratorDefinitionError("Best knowledge model requires energy.")
+            raise AcceleratorDefinitionError(
+                "Best knowledge model requires energy."
+            )
+
+        madx_script = accel.get_base_madx_script(best_knowledge=True)
 
         corrections_file = accel.model_dir / self.CORRECTIONS_FILENAME  # existence is tested in madx
         mqts_file = accel.model_dir / self.EXTRACTED_MQTS_FILENAME  # existence is tested in madx
->>>>>>> 12d78167
-
-        madx_script = accel.get_base_madx_script(best_knowledge=True)
-
-        mqts_file = accel.model_dir / cls.EXTRACTED_MQTS_FILENAME
-        if mqts_file.exists():
-            madx_script += f"call, file = '{mqts_file}';\n"
 
         madx_script += (
+            f"call, file = '{corrections_file}';\n"
+            f"call, file = '{mqts_file}';\n"
             f"exec, do_twiss_monitors(LHCB{accel.beam}, '{accel.model_dir / TWISS_BEST_KNOWLEDGE_DAT}', {accel.dpp});\n"
             f"exec, do_twiss_elements(LHCB{accel.beam}, '{accel.model_dir / TWISS_ELEMENTS_BEST_KNOWLEDGE_DAT}', {accel.dpp});\n"
         )
         return madx_script
 
-<<<<<<< HEAD
-    @classmethod
-    def check_run_output(cls, accel: Lhc) -> None:
-        files_to_check = [TWISS_BEST_KNOWLEDGE_DAT,
-                          TWISS_ELEMENTS_BEST_KNOWLEDGE_DAT]
-        cls._check_files_exist(accel.model_dir, files_to_check)
-=======
     def post_run(self) -> None:
         files_to_check = [TWISS_BEST_KNOWLEDGE_DAT, TWISS_ELEMENTS_BEST_KNOWLEDGE_DAT]
         self._check_files_exist(self.accel.model_dir, files_to_check)
@@ -297,7 +268,6 @@
 
     def __init__(self, accel: Lhc, twiss_out: Union[Path, str], change_params: Sequence[Path], *args, **kwargs):
         """Model creator for the corrected/matched model of the LHC.
->>>>>>> 12d78167
 
         Args:
             accel (Lhc): Accelerator Class Instance
@@ -332,6 +302,12 @@
     def post_run(self) -> None:
         files_to_check = [self.twiss_out, self.jobfile, self.logfile]
         self._check_files_exist(self.accel.model_dir, files_to_check)
+
+
+class LhcCouplingCreator(LhcModelCreator):
+    @classmethod
+    def get_madx_script(cls, accel: Lhc) -> str:
+        return cls.get_correction_check_script(accel)
 
 
 class LhcSegmentCreator(SegmentCreator, LhcModelCreator):
