import logging
import os
import shutil
from os.path import join

import numpy as np
<<<<<<< HEAD
import pandas as pd
=======
from model.accelerators.accelerator import AccExcitationMode, AcceleratorDefinitionError
from model.constants import (MACROS_DIR, GENERAL_MACROS, LHC_MACROS, ERROR_DEFFS_TXT,
                             JOB_ITERATE_MADX, MODIFIERS_MADX, TWISS_BEST_KNOWLEDGE_DAT,
                             TWISS_ADT_DAT, TWISS_AC_DAT, TWISS_ELEMENTS_DAT, TWISS_DAT,
                             TWISS_ELEMENTS_BEST_KNOWLEDGE_DAT, B2_ERRORS_TFS, B2_SETTINGS_MADX )
LOGGER = logging.getLogger(__name__)
>>>>>>> 376bb669
import tfs

from omc3.model.accelerators.accelerator import AccExcitationMode
from omc3.model.constants import (B2_ERRORS_TFS, B2_SETTINGS_MADX,
                                  ERROR_DEFFS_TXT, GENERAL_MACROS,
                                  JOB_ITERATE_MADX, LHC_MACROS, MACROS_DIR,
                                  TWISS_AC_DAT, TWISS_ADT_DAT,
                                  TWISS_BEST_KNOWLEDGE_DAT, TWISS_DAT,
                                  TWISS_ELEMENTS_BEST_KNOWLEDGE_DAT,
                                  TWISS_ELEMENTS_DAT)
from omc3.model.model_creators import model_creator
from omc3.utils import iotools

LOGGER = logging.getLogger(__name__)


def _b2_columns():
    cols_outer = [f"{KP}{num}{S}L" for KP in ("K", "P") for num in range(21) for S in ("", "S")]
    cols_middle = ["DX", "DY", "DS", "DPHI", "DTHETA", "DPSI", "MREX", "MREY", "MREDX", "MREDY",
                   "AREX", "AREY", "MSCALX", "MSCALY", "RFM_FREQ", "RFM_HARMON", "RFM_LAG"]
    return cols_outer[:42] + cols_middle + cols_outer[42:]


class LhcModelCreator(object):

    @classmethod
    def get_correction_check_script(cls, accel, outdir, corr_file="changeparameters_couple.madx", chrom=False):
        madx_script = accel.get_base_madx_script(accel.model_dir)
        madx_script += (
            f"exec, do_twiss_monitors_and_ips(LHCB{accel.beam}, '{join(outdir, 'twiss_no.dat')}', 0.0);\n"
            f"call, file = '{corr_file}';\n"
            f"exec, do_twiss_monitors_and_ips(LHCB{accel.beam}, '{join(outdir, 'twiss_cor.dat')}', 0.0);\n")
        if chrom:
            madx_script +=(
                f"exec, do_twiss_monitors_and_ips(LHCB{accel.beam}, '{join(outdir, 'twiss_cor_dpm.dat')}', %DELTAPM);\n"
                f"exec, do_twiss_monitors_and_ips(LHCB{accel.beam}, '{join(outdir, 'twiss_cor_dpp.dat')}', %DELTAPP);\n"
            )
        return madx_script

    @classmethod
    def get_madx_script(cls, accel, outdir):  # nominal
        use_acd = "1" if (accel.excitation == AccExcitationMode.ACD) else "0"
        use_adt = "1" if (accel.excitation == AccExcitationMode.ADT) else "0"
        madx_script = accel.get_base_madx_script(outdir)
        madx_script +=(
                f"use_acd={use_acd};\nuse_adt={use_adt};\n"
                f"exec, do_twiss_monitors(LHCB{accel.beam}, '{join(outdir, TWISS_DAT)}', {accel.dpp});\n"
                f"exec, do_twiss_elements(LHCB{accel.beam}, '{join(outdir, TWISS_ELEMENTS_DAT)}', {accel.dpp});\n"
                f"if(use_acd == 1){{\n"
                f"exec, twiss_ac_dipole({accel.nat_tunes[0]}, {accel.nat_tunes[1]}, {accel.drv_tunes[0]}, {accel.drv_tunes[1]}, {accel.beam}, '{join(outdir, TWISS_AC_DAT)}', {accel.dpp});\n"
                f"}}else if(use_adt == 1){{\n"
                f"exec, twiss_adt({accel.nat_tunes[0]}, {accel.nat_tunes[1]}, {accel.drv_tunes[0]}, {accel.drv_tunes[1]}, {accel.beam}, '{join(outdir, TWISS_ADT_DAT)}', {accel.dpp});\n"
                f"}}\n")
        return madx_script

    @classmethod
    def prepare_run(cls, lhc_instance, output_path):
        if lhc_instance.fullresponse:
            cls._prepare_fullresponse(lhc_instance, output_path)
        macros_path = join(output_path, MACROS_DIR)
        iotools.create_dirs(macros_path)
        lib_path = join(os.path.dirname(__file__), os.pardir, os.pardir, "lib")
        shutil.copy(join(lib_path, GENERAL_MACROS), join(macros_path, GENERAL_MACROS))
        shutil.copy(join(lib_path, LHC_MACROS), join(macros_path, LHC_MACROS))
        if lhc_instance.energy is not None:
            core = f"{int(lhc_instance.energy*1000):04d}"
            file_path = lhc_instance.get_lhc_error_dir()
            shutil.copy(join(file_path, f"{core}GeV.tfs"), join(output_path, ERROR_DEFFS_TXT))
            shutil.copy(join(file_path, "b2_errors_settings", f"beam{lhc_instance.beam}_{core}GeV.madx"),
                        join(output_path, B2_SETTINGS_MADX))
            b2_table = tfs.read(join(lhc_instance.get_lhc_error_dir(), f"b2_errors_beam{lhc_instance.beam}.tfs"), index="NAME")
            gen_df = pd.DataFrame(data=np.zeros((b2_table.index.size, len(_b2_columns()))),
                                  index=b2_table.index, columns=_b2_columns())
            gen_df["K1L"] = b2_table.loc[:, f"K1L_{core}"].to_numpy()
            tfs.write(join(output_path, B2_ERRORS_TFS), gen_df,
                      headers_dict={"NAME": "EFIELD", "TYPE": "EFIELD"}, save_index="NAME")

    @classmethod
    def _prepare_fullresponse(cls, lhc_instance, output_path):
        madx_script = lhc_instance.get_base_madx_script(output_path)
        madx_script += f"exec, select_monitors();\ncall, file = '{join(output_path, 'iter.madx')}';\n"
        with open(os.path.join(output_path, JOB_ITERATE_MADX), "w") as textfile:
            textfile.write(madx_script)


class LhcBestKnowledgeCreator(LhcModelCreator):

    @classmethod
    def get_madx_script(cls, accel, outdir):
        if accel.excitation is not AccExcitationMode.FREE:
            raise AcceleratorDefinitionError("Don't set ACD or ADT for best knowledge model.")
        if accel.energy is None:
            raise AcceleratorDefinitionError("Best knowledge model requires energy.")
        madx_script = accel.get_base_madx_script(outdir, best_knowledge=True)
        madx_script += (
            f"call, file = '{join(outdir, 'corrections.madx')}';\n"
            f"call, file = '{join(outdir, 'extracted_mqts.str')}';\n"
            f"exec, do_twiss_monitors(LHCB{accel.beam}, '{join(outdir, TWISS_BEST_KNOWLEDGE_DAT)}', {accel.dpp});\n"
            f"exec, do_twiss_elements(LHCB{accel.beam}, '{join(outdir, TWISS_ELEMENTS_BEST_KNOWLEDGE_DAT)}', {accel.dpp});\n"
        )
        return madx_script


class LhcCouplingCreator(LhcModelCreator):
    @classmethod
    def get_madx_script(cls, lhc_instance, output_path):
        return cls.get_correction_check_script(lhc_instance, output_path)


<<<<<<< HEAD
class LhcSegmentCreator(model_creator.ModelCreator):
    @classmethod
    def get_madx_script(cls, lhc_instance, output_path):
        with open(lhc_instance.get_file("segment.madx")) as textfile:
            madx_template = textfile.read()
        replace_dict = {
            "MAIN_SEQ": lhc_instance.load_main_seq_madx(),
            "OPTICS_PATH": lhc_instance.modifiers,
            "NUM_BEAM": lhc_instance.beam,
            "PATH": output_path,
            "LABEL": lhc_instance.label,
            "BETAKIND": lhc_instance.kind,
            "STARTFROM": lhc_instance.start.name,
            "ENDAT": lhc_instance.end.name,
        }
        madx_script = madx_template % replace_dict
        return madx_script
=======
>>>>>>> 376bb669
<|MERGE_RESOLUTION|>--- conflicted
+++ resolved
@@ -4,19 +4,10 @@
 from os.path import join
 
 import numpy as np
-<<<<<<< HEAD
 import pandas as pd
-=======
-from model.accelerators.accelerator import AccExcitationMode, AcceleratorDefinitionError
-from model.constants import (MACROS_DIR, GENERAL_MACROS, LHC_MACROS, ERROR_DEFFS_TXT,
-                             JOB_ITERATE_MADX, MODIFIERS_MADX, TWISS_BEST_KNOWLEDGE_DAT,
-                             TWISS_ADT_DAT, TWISS_AC_DAT, TWISS_ELEMENTS_DAT, TWISS_DAT,
-                             TWISS_ELEMENTS_BEST_KNOWLEDGE_DAT, B2_ERRORS_TFS, B2_SETTINGS_MADX )
-LOGGER = logging.getLogger(__name__)
->>>>>>> 376bb669
 import tfs
 
-from omc3.model.accelerators.accelerator import AccExcitationMode
+from omc3.model.accelerators.accelerator import AccExcitationMode, AcceleratorDefinitionError
 from omc3.model.constants import (B2_ERRORS_TFS, B2_SETTINGS_MADX,
                                   ERROR_DEFFS_TXT, GENERAL_MACROS,
                                   JOB_ITERATE_MADX, LHC_MACROS, MACROS_DIR,
@@ -24,7 +15,6 @@
                                   TWISS_BEST_KNOWLEDGE_DAT, TWISS_DAT,
                                   TWISS_ELEMENTS_BEST_KNOWLEDGE_DAT,
                                   TWISS_ELEMENTS_DAT)
-from omc3.model.model_creators import model_creator
 from omc3.utils import iotools
 
 LOGGER = logging.getLogger(__name__)
@@ -122,24 +112,3 @@
     def get_madx_script(cls, lhc_instance, output_path):
         return cls.get_correction_check_script(lhc_instance, output_path)
 
-
-<<<<<<< HEAD
-class LhcSegmentCreator(model_creator.ModelCreator):
-    @classmethod
-    def get_madx_script(cls, lhc_instance, output_path):
-        with open(lhc_instance.get_file("segment.madx")) as textfile:
-            madx_template = textfile.read()
-        replace_dict = {
-            "MAIN_SEQ": lhc_instance.load_main_seq_madx(),
-            "OPTICS_PATH": lhc_instance.modifiers,
-            "NUM_BEAM": lhc_instance.beam,
-            "PATH": output_path,
-            "LABEL": lhc_instance.label,
-            "BETAKIND": lhc_instance.kind,
-            "STARTFROM": lhc_instance.start.name,
-            "ENDAT": lhc_instance.end.name,
-        }
-        madx_script = madx_template % replace_dict
-        return madx_script
-=======
->>>>>>> 376bb669
