--- conflicted
+++ resolved
@@ -1,14 +1,8 @@
-<<<<<<< HEAD
-=======
-from model.accelerators.accelerator import AccExcitationMode
-import shutil
->>>>>>> 376bb669
 import os
 import shutil
 
 from omc3.model.accelerators.accelerator import AccExcitationMode
 from omc3.model.constants import ERROR_DEFFS_TXT, JOB_ITERATE_MADX
-from omc3.model.model_creators import model_creator
 
 
 class PsboosterModelCreator(object):
@@ -90,5 +84,4 @@
             cls._prepare_fullresponse(instance, output_path)
             cls._prepare_corrtest(instance, output_path)
         src_path = os.path.join(instance.get_dir(), f"error_deff_ring{instance.ring}.txt")
-        shutil.copy(src_path, os.path.join(output_path, ERROR_DEFFS_TXT))
-
+        shutil.copy(src_path, os.path.join(output_path, ERROR_DEFFS_TXT))