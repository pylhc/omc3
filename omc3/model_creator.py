"""
Model Creator
-------------

Entrypoint to run the model creator for LHC, PSBooster and PS models.
"""
from pathlib import Path

from generic_parser import EntryPointParameters, entrypoint, DotDict

from omc3.model import manager
from omc3.model.accelerators.accelerator import Accelerator
<<<<<<< HEAD
from omc3.model.constants import JOB_MODEL_MADX_MASK, PATHFETCHER, AFSFETCHER, OPTICS_SUBDIR
=======
>>>>>>> 12d78167
from omc3.model.model_creators.lhc_model_creator import (  # noqa
    LhcBestKnowledgeCreator,
    LhcModelCreator,
)
from omc3.model.model_creators.ps_model_creator import PsModelCreator
<<<<<<< HEAD
from omc3.model.model_creators.psbooster_model_creator import BoosterModelCreator
from omc3.model.model_creators.segment_creator import SegmentCreator
from omc3.utils.iotools import create_dirs, PathOrStr, save_config
=======
from omc3.model.model_creators.psbooster_model_creator import PsboosterModelCreator
from omc3.utils.iotools import create_dirs
>>>>>>> 12d78167
from omc3.utils import logging_tools
from omc3.utils.parsertools import print_help, require_param
from omc3.model.model_creators import abstract_model_creator

LOGGER = logging_tools.get_logger(__name__)


CREATORS = {
    "lhc": {"nominal": LhcModelCreator,
<<<<<<< HEAD
            "best_knowledge": LhcBestKnowledgeCreator,
            "segment": SegmentCreator,
            "coupling_correction": LhcCouplingCreator},
    "psbooster": {"nominal": BoosterModelCreator,
                  "segment": SegmentCreator},
    "ps": {"nominal": PsModelCreator,
           "segment": SegmentCreator},
=======
            "best_knowledge": LhcBestKnowledgeCreator},
    "psbooster": {"nominal": PsboosterModelCreator},
    "ps": {"nominal": PsModelCreator},
>>>>>>> 12d78167
}


def _get_params():
    params = EntryPointParameters()
    params.add_parameter(
        name="type",
<<<<<<< HEAD
        choices=("nominal", "best_knowledge", "coupling_correction"),
        help="Type of model to create. [Required]",
=======
        choices=("nominal", "best_knowledge"),
        help="Type of model to create.",
        default='nominal',
>>>>>>> 12d78167
    )
    params.add_parameter(
        name="outputdir",
        type=Path,
        help="Output path for model, twiss files will be writen here. [Required]",
    )
    params.add_parameter(
        name="logfile",
        type=Path,
        help=("Path to the file where to write the MAD-X script output."
              "If not provided it will be written to sys.stdout.")
    )
    params.add_parameter(
        name="fetch",
        type=str,
        help=("Select the fetcher which sets up the lattice definition (madx, seq, strength files)."
              "Note: not all fetchers might be available for the chosen Model Creator"),
        choices=[PATHFETCHER, AFSFETCHER]  # [PATHFETCHER, AFSFETCHER, GITFETCHER, LSAFETCHER]
    )
    params.add_parameter(
        name="path",
        type=PathOrStr,
        help="If path fetcher is selected, this option sets the path",
    )
    params.add_parameter(
        name="list_choices",
        action="store_true",
        help="if selected, a list of valid optics files is printed",
    )
    params.add_parameter(name="show_help", action="store_true", help="instructs the subsequent modules to print a help message")
    return params


# Main functions ###############################################################


@entrypoint(_get_params())
def create_instance_and_model(opt, accel_opt) -> Accelerator:
    """
    Manager Keyword Args:
        *--Required--*

        - **accel**:

            Choose the accelerator to use.Can be the class already.

            choices: ``['lhc', 'ps', 'esrf', 'psbooster', 'skekb', 'JPARC', 'petra', 'iota']``


    Creator Keyword Args:
        *--Required--*

        - **outputdir** *(str)*:

            Output path for model, twiss files will be writen here.


        *--Optional--*

        - **logfile** *(str)*:

            Path to the file where to write the MAD-X script output.If not
            provided it will be written to sys.stdout.


        - **type**:

            Type of model to create.

            choices: ``('nominal', 'best_knowledge', 'correction', 'segment')``


    Accelerator Keyword Args:
        lhc: :mod:`omc3.model.accelerators.lhc`

        ps: :mod:`omc3.model.accelerators.ps`

        esrf: :mod:`omc3.model.accelerators.esrf`

        psbooster: :mod:`omc3.model.accelerators.psbooster`

        skekb: :mod:`omc3.model.accelerators.skekb`

        iota: :mod:`omc3.model.accelerators.iota`

        petra: :mod:`omc3.model.accelerators.petra` (not implemented)

        JPARC: Not implemented
    """
    # first, if help is requested, gather all help info and print it
    if opt.show_help:
        try:
            #with silence():
            accel_class = manager.get_accelerator_class(accel_opt)
            print(f"---- Accelerator {accel_class.__name__}  | Usage ----\n")
            print_help(accel_class.get_parameters())
        except Exception as e:
            LOGGER.debug(f"An error occurred: {e}")
            pass

        print("---- Model Creator | Usage ----\n")
        print_help(manager._get_params())
        print_help(_get_params())
        return None

    
    # proceed to the creator
    accel_inst = manager.get_accelerator(accel_opt)
<<<<<<< HEAD
    require_param("type", _get_params(), opt)

    LOGGER.debug(f"Accelerator Instance {accel_inst.NAME}, model type {opt.type}")

    creator: abstract_model_creator.ModelCreator = CREATORS[accel_inst.NAME][opt.type]

    # now that the creator is initialised, we can ask for modifiers that are actually present
    # using the fetcher we chose
    if not creator.check_options(accel_inst, opt):
        return None

    accel_inst.verify_object()
    require_param("outputdir", _get_params(), opt)

    # Prepare model-dir output directory
    accel_inst.model_dir = Path(opt.outputdir).absolute()

    # adjust modifier paths, to allow giving only filenames in default directories (e.g. optics)
    if accel_inst.modifiers is not None:
        accel_inst.modifiers = [_find_modifier(m, accel_inst) for m in accel_inst.modifiers]

    # Prepare paths
    create_dirs(opt.outputdir)
    creator.prepare_run(accel_inst)
    
    madx_script = creator.get_madx_script(accel_inst)
    # Run madx to create model
    run_string(madx_script,
               output_file=opt.outputdir / JOB_MODEL_MADX_MASK.format(opt.type),
               log_file=opt.logfile,
               cwd=opt.outputdir)
    
    # Save config at the end, to not being written out for each time the choices are listed
    save_config(Path(opt.outputdir), opt=opt, unknown_opt=accel_opt, script=__file__)
    
    # Return accelerator instance
    accel_inst.model_dir = opt.outputdir
=======
    accel_inst.model_dir = opt.outputdir

    LOG.info(f"Accelerator Instance {accel_inst.NAME}, model type {opt.type}")
    creator = CREATORS[accel_inst.NAME][opt.type](accel_inst, logfile=opt.logfile)
    creator.full_run()

>>>>>>> 12d78167
    return accel_inst


def _find_modifier(modifier: Path, accel_inst: Accelerator):
    # first case: if modifier exists as is, take it
    if modifier.exists():
        return modifier

    # second case: try if it is already in the output dir
    model_dir_path: Path = accel_inst.model_dir / modifier
    if model_dir_path.exists():
        return model_dir_path.absolute()

    # and last case, try to find it in the acc-models rep
    if accel_inst.acc_model_path is not None:
        optics_path: Path = accel_inst.acc_model_path / OPTICS_SUBDIR / modifier
        if optics_path.exists():
            return optics_path.absolute()

    raise FileNotFoundError(f"couldn't find modifier {modifier}. Tried in {accel_inst.model_dir} and {accel_inst.acc_model_path}/{OPTICS_SUBDIR}")


if __name__ == "__main__":
    create_instance_and_model()<|MERGE_RESOLUTION|>--- conflicted
+++ resolved
@@ -6,27 +6,19 @@
 """
 from pathlib import Path
 
-from generic_parser import EntryPointParameters, entrypoint, DotDict
+from generic_parser import EntryPointParameters, entrypoint
 
 from omc3.model import manager
 from omc3.model.accelerators.accelerator import Accelerator
-<<<<<<< HEAD
 from omc3.model.constants import JOB_MODEL_MADX_MASK, PATHFETCHER, AFSFETCHER, OPTICS_SUBDIR
-=======
->>>>>>> 12d78167
 from omc3.model.model_creators.lhc_model_creator import (  # noqa
     LhcBestKnowledgeCreator,
+    LhcCouplingCreator,
     LhcModelCreator,
 )
 from omc3.model.model_creators.ps_model_creator import PsModelCreator
-<<<<<<< HEAD
 from omc3.model.model_creators.psbooster_model_creator import BoosterModelCreator
-from omc3.model.model_creators.segment_creator import SegmentCreator
 from omc3.utils.iotools import create_dirs, PathOrStr, save_config
-=======
-from omc3.model.model_creators.psbooster_model_creator import PsboosterModelCreator
-from omc3.utils.iotools import create_dirs
->>>>>>> 12d78167
 from omc3.utils import logging_tools
 from omc3.utils.parsertools import print_help, require_param
 from omc3.model.model_creators import abstract_model_creator
@@ -36,19 +28,10 @@
 
 CREATORS = {
     "lhc": {"nominal": LhcModelCreator,
-<<<<<<< HEAD
             "best_knowledge": LhcBestKnowledgeCreator,
-            "segment": SegmentCreator,
             "coupling_correction": LhcCouplingCreator},
-    "psbooster": {"nominal": BoosterModelCreator,
-                  "segment": SegmentCreator},
-    "ps": {"nominal": PsModelCreator,
-           "segment": SegmentCreator},
-=======
-            "best_knowledge": LhcBestKnowledgeCreator},
-    "psbooster": {"nominal": PsboosterModelCreator},
+    "psbooster": {"nominal": BoosterModelCreator},
     "ps": {"nominal": PsModelCreator},
->>>>>>> 12d78167
 }
 
 
@@ -56,14 +39,8 @@
     params = EntryPointParameters()
     params.add_parameter(
         name="type",
-<<<<<<< HEAD
         choices=("nominal", "best_knowledge", "coupling_correction"),
         help="Type of model to create. [Required]",
-=======
-        choices=("nominal", "best_knowledge"),
-        help="Type of model to create.",
-        default='nominal',
->>>>>>> 12d78167
     )
     params.add_parameter(
         name="outputdir",
@@ -172,52 +149,44 @@
     
     # proceed to the creator
     accel_inst = manager.get_accelerator(accel_opt)
-<<<<<<< HEAD
     require_param("type", _get_params(), opt)
 
     LOGGER.debug(f"Accelerator Instance {accel_inst.NAME}, model type {opt.type}")
 
-    creator: abstract_model_creator.ModelCreator = CREATORS[accel_inst.NAME][opt.type]
-
-    # now that the creator is initialised, we can ask for modifiers that are actually present
-    # using the fetcher we chose
-    if not creator.check_options(accel_inst, opt):
-        return None
-
-    accel_inst.verify_object()
-    require_param("outputdir", _get_params(), opt)
-
-    # Prepare model-dir output directory
-    accel_inst.model_dir = Path(opt.outputdir).absolute()
-
-    # adjust modifier paths, to allow giving only filenames in default directories (e.g. optics)
-    if accel_inst.modifiers is not None:
-        accel_inst.modifiers = [_find_modifier(m, accel_inst) for m in accel_inst.modifiers]
-
-    # Prepare paths
-    create_dirs(opt.outputdir)
-    creator.prepare_run(accel_inst)
-    
-    madx_script = creator.get_madx_script(accel_inst)
-    # Run madx to create model
-    run_string(madx_script,
-               output_file=opt.outputdir / JOB_MODEL_MADX_MASK.format(opt.type),
-               log_file=opt.logfile,
-               cwd=opt.outputdir)
-    
-    # Save config at the end, to not being written out for each time the choices are listed
-    save_config(Path(opt.outputdir), opt=opt, unknown_opt=accel_opt, script=__file__)
+    creator: abstract_model_creator.ModelCreator = CREATORS[accel_inst.NAME][opt.type](accel_inst, logfile=opt.logfile)
+    creator.full_run()
+
+    # # now that the creator is initialised, we can ask for modifiers that are actually present
+    # # using the fetcher we chose
+    # if not creator.check_options(accel_inst, opt):
+    #     return None
+
+    # accel_inst.verify_object()
+    # require_param("outputdir", _get_params(), opt)
+
+    # # Prepare model-dir output directory
+    # accel_inst.model_dir = Path(opt.outputdir).absolute()
+
+    # # adjust modifier paths, to allow giving only filenames in default directories (e.g. optics)
+    # if accel_inst.modifiers is not None:
+    #     accel_inst.modifiers = [_find_modifier(m, accel_inst) for m in accel_inst.modifiers]
+
+    # # Prepare paths
+    # create_dirs(opt.outputdir)
+    # creator.prepare_run(accel_inst)
+    
+    # madx_script = creator.get_madx_script(accel_inst)
+    # # Run madx to create model
+    # run_string(madx_script,
+    #            output_file=opt.outputdir / JOB_MODEL_MADX_MASK.format(opt.type),
+    #            log_file=opt.logfile,
+    #            cwd=opt.outputdir)
+    
+    # # Save config at the end, to not being written out for each time the choices are listed
+    # save_config(Path(opt.outputdir), opt=opt, unknown_opt=accel_opt, script=__file__)
     
     # Return accelerator instance
     accel_inst.model_dir = opt.outputdir
-=======
-    accel_inst.model_dir = opt.outputdir
-
-    LOG.info(f"Accelerator Instance {accel_inst.NAME}, model type {opt.type}")
-    creator = CREATORS[accel_inst.NAME][opt.type](accel_inst, logfile=opt.logfile)
-    creator.full_run()
-
->>>>>>> 12d78167
     return accel_inst
 
 
