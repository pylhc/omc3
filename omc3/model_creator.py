import logging
<<<<<<< HEAD
import sys

from generic_parser import EntryPointParameters, entrypoint

from omc3.model import manager
from omc3.model.model_creators.lhc_model_creator import (  # noqa
    LhcBestKnowledgeCreator, LhcCouplingCreator, LhcModelCreator,
    LhcSegmentCreator)
from omc3.model.model_creators.ps_model_creator import (PsModelCreator,
                                                        PsSegmentCreator)
from omc3.model.model_creators.psbooster_model_creator import (
    PsboosterModelCreator, PsboosterSegmentCreator)
from omc3.utils.iotools import create_dirs
=======
from madx_wrapper import run_string
from model import manager
from utils.iotools import create_dirs
from generic_parser import EntryPointParameters, entrypoint
from model.model_creators.lhc_model_creator import (  # noqa
    LhcModelCreator,
    LhcBestKnowledgeCreator,
    LhcCouplingCreator,
)
from model.model_creators.psbooster_model_creator import PsboosterModelCreator
from model.model_creators.ps_model_creator import PsModelCreator
from model.model_creators.segment_creator import SegmentCreator
>>>>>>> 376bb669

LOGGER = logging.getLogger(__name__)

CREATORS = {
    "lhc": {"nominal": LhcModelCreator,
            "best_knowledge": LhcBestKnowledgeCreator,
            "segment": SegmentCreator,
            "coupling_correction": LhcCouplingCreator},
    "psbooster": {"nominal": PsboosterModelCreator,
                  "segment": SegmentCreator},
    "ps": {"nominal": PsModelCreator,
           "segment": SegmentCreator},
}


def _get_params():
    params = EntryPointParameters()
    params.add_parameter(name="type", choices=("nominal", "best_knowledge", "coupling_correction"),
                         help="Type of model to create, either nominal or best_knowledge")
    params.add_parameter(name="outputdir", required=True, type=str,
                         help="Output path for model, twiss files will be writen here.")
    params.add_parameter(name="writeto", type=str,
                         help="Path to the file where to write the resulting MAD-X script.")
    params.add_parameter(name="logfile", type=str,
                         help=("Path to the file where to write the MAD-X script output."
                               "If not provided it will be written to sys.stdout."))
    return params


# Main functions ###############################################################


@entrypoint(_get_params())
def create_instance_and_model(opt, accel_opt):
    if sys.flags.debug:
        numeric_level = getattr(logging, "DEBUG", None)
        ch = logging.StreamHandler(sys.stdout)
        formatter = logging.Formatter(' %(asctime)s %(levelname)s | %(name)s : %(message)s')
        ch.setFormatter(formatter)
        logging.getLogger().addHandler(ch)
        logging.getLogger().setLevel(numeric_level)
        
    else:
        numeric_level = getattr(logging, "WARNING", None)
        logging.basicConfig(level=numeric_level) # warning level to stderr

    create_dirs(opt.outputdir)
    accel_inst = manager.get_accelerator(accel_opt)
    LOGGER.info(f"Accelerator Instance {accel_inst.NAME}, model type {opt.type}")
    accel_inst.verify_object()
    creator = CREATORS[accel_inst.NAME][opt.type]
    creator.prepare_run(accel_inst, opt.outputdir)
    madx_script = creator.get_madx_script(accel_inst, opt.outputdir)
    run_string(madx_script, output_file=opt.writeto, log_file=opt.logfile)


if __name__ == "__main__":
    create_instance_and_model()<|MERGE_RESOLUTION|>--- conflicted
+++ resolved
@@ -1,32 +1,19 @@
 import logging
-<<<<<<< HEAD
 import sys
 
 from generic_parser import EntryPointParameters, entrypoint
 
+from omc3.madx_wrapper import run_string
 from omc3.model import manager
 from omc3.model.model_creators.lhc_model_creator import (  # noqa
-    LhcBestKnowledgeCreator, LhcCouplingCreator, LhcModelCreator,
-    LhcSegmentCreator)
-from omc3.model.model_creators.ps_model_creator import (PsModelCreator,
-                                                        PsSegmentCreator)
-from omc3.model.model_creators.psbooster_model_creator import (
-    PsboosterModelCreator, PsboosterSegmentCreator)
-from omc3.utils.iotools import create_dirs
-=======
-from madx_wrapper import run_string
-from model import manager
-from utils.iotools import create_dirs
-from generic_parser import EntryPointParameters, entrypoint
-from model.model_creators.lhc_model_creator import (  # noqa
-    LhcModelCreator,
     LhcBestKnowledgeCreator,
     LhcCouplingCreator,
+    LhcModelCreator,
 )
-from model.model_creators.psbooster_model_creator import PsboosterModelCreator
-from model.model_creators.ps_model_creator import PsModelCreator
-from model.model_creators.segment_creator import SegmentCreator
->>>>>>> 376bb669
+from omc3.model.model_creators.ps_model_creator import PsModelCreator
+from omc3.model.model_creators.psbooster_model_creator import PsboosterModelCreator
+from omc3.model.model_creators.segment_creator import SegmentCreator
+from omc3.utils.iotools import create_dirs
 
 LOGGER = logging.getLogger(__name__)
 
