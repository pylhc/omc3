--- conflicted
+++ resolved
@@ -115,22 +115,7 @@
 
         JPARC: Not implemented
     """
-<<<<<<< HEAD
-    if sys.flags.debug:
-        numeric_level = getattr(logging, "DEBUG", None)
-        ch = logging.StreamHandler(sys.stdout)
-        formatter = logging.Formatter(' %(asctime)s %(levelname)s | %(name)s : %(message)s')
-        ch.setFormatter(formatter)
-        logging.getLogger().addHandler(ch)
-        logging.getLogger().setLevel(numeric_level)
-        
-    else:
-        numeric_level = getattr(logging, "WARNING", None)
-        logging.basicConfig(level=numeric_level)  # warning level to stderr
-
-=======
     # Prepare paths
->>>>>>> 85168cb0
     create_dirs(opt.outputdir)
 
     accel_inst = manager.get_accelerator(accel_opt)
