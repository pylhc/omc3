"""
Module coupling.nw
------------------------------------

@author: awegsche

@version: 1.0

Coupling calculations

"""

from abc import abstractclassmethod
from functools import reduce
from posixpath import join
from omc3.optics_measurements.beta_from_phase import _tilt_slice_matrix
<<<<<<< HEAD
from collections import namedtuple
from functools import reduce
from pathlib import Path
from typing import List, Tuple

import numpy as np
import pandas as pd
import tfs
from numpy import conj, cos, exp, sin, sqrt, tan
=======
from typing import List
import numpy as np
from numpy import exp, tan, cos, sin
import tfs
import pandas as pd
from omc3.utils import logging_tools, stats
from numpy import sqrt
from omc3.definitions.constants import PI2I, PI2
from omc3.optics_measurements.constants import (
    AMPLITUDE,
    NAME,
    S,
    PHASE,
    PHASE_ADV,
    SECONDARY_AMPLITUDE_X,
    SECONDARY_AMPLITUDE_Y,
    SECONDARY_FREQUENCY_X,
    SECONDARY_FREQUENCY_Y
)
from omc3.harpy.constants import COL_MU
>>>>>>> 6fb99cae
from optics_functions.coupling import coupling_via_cmatrix

<<<<<<< HEAD
from omc3.definitions.constants import PI2, PI2I
from omc3.harpy.constants import COL_MU
from omc3.optics_measurements.beta_from_phase import _tilt_slice_matrix
from omc3.utils import logging_tools, stats

# column name constants
COL_AMPX_SEC: str = "AMP01_X"  # amplitude of secondary line in horizontal spectrum
COL_AMPY_SEC: str = "AMP10_Y"  # amplitude of secondary line in vertical spectrum
COL_FREQX_SEC: str = "PHASE01_X"  # frequency of secondary line in horizontal spectrum
COL_FREQY_SEC: str = "PHASE10_Y"  # frequency of secondary line in vertical spectrum

COLS_TO_KEEP_X = ["NAME", "S", "AMP01", "PHASE01", "MUX"]
COLS_TO_KEEP_Y = ["NAME", "S", "AMP10", "PHASE10", "MUY"]
=======
COLS_TO_KEEP_X: List[str] = [NAME, S, f"{AMPLITUDE}01", f"{PHASE}01", f"{PHASE_ADV}X"]
COLS_TO_KEEP_Y: List[str] = [NAME, S, f"{AMPLITUDE}10", f"{PHASE}10", f"{PHASE_ADV}Y"]
>>>>>>> 6fb99cae

LOG = logging_tools.get_logger(__name__)

CUTOFF: int = 5

# --------------------------------------------------------------------------------------------------
# ---- main part -----------------------------------------------------------------------------------
# --------------------------------------------------------------------------------------------------


def calculate_coupling(meas_input, input_files, phase_dict, tune_dict, header_dict):
    """
       Calculates the coupling

    Args:
      meas_input (OpticsInput): programm arguments
      input_files (TfsDataFrames): sdds input files
      phase_dict (PhaseDict): contains measured phase advances
      tune_dict (TuneDict): contains measured tunes
      header_dict (dict): dictionary of header items common for all output files

    """
    LOG.info("Calculating coupling.")

    # intersect measurements
    # we need vertical and horizontal spectra, so we have to intersect first all inputs with X and Y phase output
    # furthermore the output has to be rearranged in the order of the model (important for e.g. LHC beam 2)
    # and thus we need to intersect the *model* index with all the above. Since the first index of the .intersect chain
    # dictates the order, we have to start with the model index
    compensation = 'uncompensated' if meas_input.compensation == 'model' else 'free'
    joined = _joined_frames(input_files)
    joined_index = meas_input.accelerator.model.index \
        .intersection(joined.index) \
        .intersection(phase_dict['X'][compensation]["MEAS"].index) \
        .intersection(phase_dict['Y'][compensation]["MEAS"].index)

<<<<<<< HEAD
    phases_x = phase_dict["X"][compensation]["MEAS"].loc[joined_index]
    phases_y = phase_dict["Y"][compensation]["MEAS"].loc[joined_index]

    bd = meas_input.accelerator.beam_direction

    # averaging
    # standard arithmetic mean for amplitude columns
    # and circular mean (beware the `period=1`) for frequency columns
    for col in [COL_AMPX_SEC, COL_AMPY_SEC]:
        cols = [c for c in joined if c.startswith(col)]
        joined[col] = stats.weighted_mean(joined[cols], axis=1)
    for col in [COL_FREQX_SEC, COL_FREQY_SEC]:
        cols = [x for x in joined if x.startswith(col)]
        joined[col] = bd * stats.circular_mean(joined[cols], period=1.0, axis=1)
=======
    joined = joined.loc[joined_index].copy()
    phases_x = phase_dict['X'][compensation]["MEAS"].loc[joined_index].copy()
    phases_y = phase_dict['Y'][compensation]["MEAS"].loc[joined_index].copy()

    # averaging
    for col in [SECONDARY_AMPLITUDE_X, SECONDARY_AMPLITUDE_Y]:
        cols = [c for c in joined.columns if c.startswith(col)]
        joined[col] = stats.weighted_mean(joined[cols], axis=1)
    for col in [SECONDARY_FREQUENCY_X, SECONDARY_FREQUENCY_Y]:
        cols = [x for x in joined.columns if x.startswith(col)]
        joined[col] = stats.circular_mean(joined[cols], axis=1)
>>>>>>> 6fb99cae

    pairs_x, deltas_x = _find_pair(phases_x, 1)
    pairs_y, deltas_y = _find_pair(phases_y, 1)

<<<<<<< HEAD
    A01 = 0.5 * _get_complex(
        joined[COL_AMPX_SEC].values * exp(joined[COL_FREQX_SEC].values * PI2I), deltas_x, pairs_x
    )
    B10 = 0.5 * _get_complex(
        joined[COL_AMPY_SEC].values * exp(joined[COL_FREQY_SEC].values * PI2I), deltas_y, pairs_y
    )
    A0_1 = 0.5 * _get_complex(
        joined[COL_AMPX_SEC].values * exp(-joined[COL_FREQX_SEC].values * PI2I), deltas_x, pairs_x
    )
    B_10 = 0.5 * _get_complex(
        joined[COL_AMPY_SEC].values * exp(-joined[COL_FREQY_SEC].values * PI2I), deltas_y, pairs_y
    )

    # columns in `joined` that haven't been swapped before, need to be now
    q1001_from_A = -np.angle(A01) + (bd*joined[f"{COL_MU}Y"].to_numpy() - 0.25) * PI2
    q1001_from_B = np.angle(B10) - (bd*joined[f"{COL_MU}X"].to_numpy() - 0.25) * PI2
    eq1001 = exp(1.0j * q1001_from_A) + exp(1.0j * q1001_from_B)
=======
    A01 = .5*_get_complex(
        joined[SECONDARY_AMPLITUDE_X].values*exp(joined[SECONDARY_FREQUENCY_X].values * PI2I), deltas_x, pairs_x
    )
    B10 = .5 * _get_complex(
        joined[SECONDARY_AMPLITUDE_Y].values*exp(joined[SECONDARY_FREQUENCY_Y].values * PI2I), deltas_y, pairs_y
    )
    A0_1 = .5*_get_complex(
        joined[SECONDARY_AMPLITUDE_X].values*exp(-joined[SECONDARY_FREQUENCY_X].values * PI2I), deltas_x, pairs_x
    )
    B_10 = .5 * _get_complex(
        joined[SECONDARY_AMPLITUDE_Y].values*exp(-joined[SECONDARY_FREQUENCY_Y].values * PI2I), deltas_y, pairs_y
    )

    q1001_from_A = -np.angle(A01) + (joined[f"{COL_MU}Y"].to_numpy() - 0.25) * PI2
    q1001_from_B = np.angle(B10) - (joined[f"{COL_MU}X"].to_numpy() - 0.25) * PI2
>>>>>>> 6fb99cae

    q1010_from_A = -np.angle(A0_1) - (bd*joined[f"{COL_MU}Y"].to_numpy() - 0.25) * PI2
    q1010_from_B = -np.angle(B_10) - (bd*joined[f"{COL_MU}X"].to_numpy() - 0.25) * PI2
    eq1010 = exp(1.0j * q1010_from_A) + exp(1.0j * q1010_from_B)

    # `eq / abs(eq)` to get the average
    f1001 = -.5 * sqrt(np.abs(A01 * B10)) * eq1001 / abs(eq1001)
    f1010 = .5 * sqrt(np.abs(A0_1 * B_10)) * eq1010 / abs(eq1010)

<<<<<<< HEAD
=======
    LOG.debug(f"f1001 = {f1001}")
>>>>>>> 6fb99cae
    tune_sep = np.abs(tune_dict["X"]["QFM"] % 1.0 - tune_dict["Y"]["QFM"] % 1.0)

    # old Cminus, approximate formula without rdt phases
    C_old = 4.0 * tune_sep * np.mean(np.abs(f1001))
<<<<<<< HEAD
    header_dict["Cminus_approx"] = C_old
    LOG.info(f"|C-| (approx) = {C_old}")

    # new Cminus
    C_new = np.abs(4.0 * tune_sep * np.mean(f1001 * exp(-1.0j * PI2 * (joined[f"{COL_MU}X"] - joined[f"{COL_MU}Y"]))))
    header_dict["Cminus_exact"] = C_new
    LOG.info(f"|C-| (exact)  = {C_new}")
=======
    header_dict["OldCminus"] = C_old
    LOG.info(f"|OldCminus| = {C_old}, tune_sep = {tune_sep}, from Eq.1 in PRSTAB 17,051004")

    # new Cminus
    C_new = np.abs(4.0 * tune_sep * np.mean(f1001 * exp(1.0j * (joined[f"{COL_MU}X"] - joined[f"{COL_MU}Y"]))))
    header_dict["newCminus"] = C_new
    LOG.info(f"|NewCminus| = {C_new}, from Eq.2 w/o i*s*Delta/R in PRSTAB 17,051004")
>>>>>>> 6fb99cae

    if meas_input.compensation == "model":
        f1001, f1010 = compensate_model(f1001, f1010, tune_dict)
    rdt_df = pd.DataFrame(index=joined_index,
                          columns=["S", "F1001R", "F1010R", "F1001I", "F1010I", "F1001W", "F1010W", "F1001A", "F1010A"],
                          data=np.array([
                              meas_input.accelerator.model.loc[joined_index, "S"],
                              np.real(f1001), np.real(f1010),
                              np.imag(f1001), np.imag(f1010),
                              np.abs(f1001), np.abs(f1010),
                              np.angle(f1001) / PI2, np.angle(f1010) / PI2,
                          ]).transpose())

    rdt_df.sort_values(by="S", inplace=True)

    # adding model values and deltas
    model_coupling = coupling_via_cmatrix(meas_input.accelerator.model).loc[rdt_df.index]
    RDTCOLS = ["F1001", "F1010"]
    for (domain, func) in [("I", np.imag), ("R", np.real), ("W", np.abs)]:
        for col in RDTCOLS:
            mdlcol = func(model_coupling[col])
            rdt_df[f"{col}{domain}MDL"] = mdlcol
            rdt_df[f"ERR{col}{domain}"] = 0.0
            rdt_df[f"DELTA{col}{domain}"] = rdt_df[f"{col}{domain}"] - mdlcol
            rdt_df[f"ERRDELTA{col}{domain}"] = 0.0

    _write_coupling_tfs(rdt_df, meas_input.outputdir, header_dict)


def _write_coupling_tfs(rdt_df, outdir, header_dict):
    common_cols = ["S"]
    cols_to_print_f1001 = common_cols + [col for col in rdt_df.columns if "1001" in col]
    cols_to_print_f1010 = common_cols + [col for col in rdt_df.columns if "1010" in col]

    tfs.write(Path(outdir) / "f1001.tfs", rdt_df[cols_to_print_f1001], header_dict, save_index="NAME")
    tfs.write(Path(outdir) / "f1010.tfs", rdt_df[cols_to_print_f1010], header_dict, save_index="NAME")


def compensate_model(f1001, f1010, tune_dict):
    """
    Compensation by model only.

    Args:
        f1001: the pre-calculated driven coupling RDTs
        f1010: the pre-calculated driven coupling RDTs
        tune_dict (TuneDict): the free and driven tunes
    """
    Qx = PI2 * tune_dict["X"]["QFM"]  # natural tunes
    Qy = PI2 * tune_dict["Y"]["QFM"]

    dQx = PI2 * tune_dict["X"]["QM"]  # driven tunes
    dQy = PI2 * tune_dict["Y"]["QM"]

    factor1001 = np.sqrt(np.abs(sin(dQy - Qx) * sin(dQx - Qy))) / np.abs(sin(Qx - Qy))
    factor1010 = np.abs(np.sqrt(sin(Qx + dQy) * sin(Qy + dQx)) / sin(Qx + Qy))
    f1001 *= factor1001
    f1010 *= factor1010

    LOG.info("Compensation by model")
    LOG.info(f"f1001 factor: {factor1001}")
    LOG.info(f"f1010 factor: {factor1010}")

    return f1001, f1010


def compensate_ryoichi():
    pass


# --------------------------------------------------------------------------------------------------
# ---- helper functions ----------------------------------------------------------------------------
# --------------------------------------------------------------------------------------------------


def _take_next(phases, shift=1):
    """
    Takes the following BPM for momentum reconstruction by a given shift
    """
    indices = np.roll(np.arange(phases.values.shape[0]), shift)
    return indices, phases.values[np.arange(phases.values.shape[0]), indices] - 0.25


def _find_pair(phases, bd):
    """ finds the best candidate for momentum reconstruction

    Args:
      phases (matrix): phase advance matrix
    """
    slice_ = _tilt_slice_matrix(phases.values, 0, 2 * CUTOFF) - 0.25  # do not overwrite builting 'slice'
    indices = np.argmin(abs(slice_), axis=0)
    deltas = slice_[indices, range(len(indices))]
    indices = (indices + np.arange(len(indices))) % len(indices)
<<<<<<< HEAD

=======
>>>>>>> 6fb99cae
    return np.array(indices), deltas


def _get_complex(spectral_lines, deltas, pairs):
    """
    calculates the complex line from the real lines at positions i and j, where j is determined by
    taking the next BPM with a phase advance sufficiently close to pi/2

    Args:
      spectral_lines (vector): measured (real) spectral lines
      deltas (vector): phase advances minus 90deg
      pairs (vector): indices for pairing
    """
    return (1.0 - 1.0j * tan(PI2 * deltas)) * spectral_lines - 1.0j / cos(PI2 * deltas) * spectral_lines[pairs]


def _joined_frames(input_files):
    """
    Merges spectrum data from the two planes from all the input files.

    TODO: unify with CRDT
    """
    joined_dfs = []
    assert len(input_files["X"]) == len(input_files["Y"])

    for i, (linx, liny) in enumerate(zip(input_files["X"], input_files["Y"])):
        linx = linx[COLS_TO_KEEP_X]
        liny = liny[COLS_TO_KEEP_Y]
        linx.rename(columns=rename_col("X", i), inplace=True)
        liny.rename(columns=rename_col("Y", i), inplace=True)
        merged_df = pd.merge(
            left=linx,
            right=liny,
            on=["NAME", "S"],
            how="inner",
            sort=False,
        )
        joined_dfs.append(merged_df)

    reduced = reduce(lambda a, b: pd.merge(a, b, how="inner", on=["NAME", "S"], sort=False), joined_dfs).set_index("NAME")
    reduced.rename(columns={"MUX_X_0": "MUX", "MUY_Y_0": "MUY"}, inplace=True)
    return reduced


def rename_col(plane, index):
    def fn(column):
        if column in ["NAME", "S"]:
            return column
        return f"{column}_{plane}_{index}"
    return fn<|MERGE_RESOLUTION|>--- conflicted
+++ resolved
@@ -12,22 +12,12 @@
 
 from abc import abstractclassmethod
 from functools import reduce
-from posixpath import join
 from omc3.optics_measurements.beta_from_phase import _tilt_slice_matrix
-<<<<<<< HEAD
-from collections import namedtuple
-from functools import reduce
-from pathlib import Path
-from typing import List, Tuple
-
-import numpy as np
-import pandas as pd
-import tfs
-from numpy import conj, cos, exp, sin, sqrt, tan
-=======
 from typing import List
 import numpy as np
 from numpy import exp, tan, cos, sin
+import os
+import sys
 import tfs
 import pandas as pd
 from omc3.utils import logging_tools, stats
@@ -45,27 +35,15 @@
     SECONDARY_FREQUENCY_Y
 )
 from omc3.harpy.constants import COL_MU
->>>>>>> 6fb99cae
 from optics_functions.coupling import coupling_via_cmatrix
-
-<<<<<<< HEAD
+from pathlib import Path
+
+COLS_TO_KEEP_X: List[str] = [NAME, S, f"{AMPLITUDE}01", f"{PHASE}01", f"{PHASE_ADV}X"]
+COLS_TO_KEEP_Y: List[str] = [NAME, S, f"{AMPLITUDE}10", f"{PHASE}10", f"{PHASE_ADV}Y"]
 from omc3.definitions.constants import PI2, PI2I
 from omc3.harpy.constants import COL_MU
 from omc3.optics_measurements.beta_from_phase import _tilt_slice_matrix
 from omc3.utils import logging_tools, stats
-
-# column name constants
-COL_AMPX_SEC: str = "AMP01_X"  # amplitude of secondary line in horizontal spectrum
-COL_AMPY_SEC: str = "AMP10_Y"  # amplitude of secondary line in vertical spectrum
-COL_FREQX_SEC: str = "PHASE01_X"  # frequency of secondary line in horizontal spectrum
-COL_FREQY_SEC: str = "PHASE10_Y"  # frequency of secondary line in vertical spectrum
-
-COLS_TO_KEEP_X = ["NAME", "S", "AMP01", "PHASE01", "MUX"]
-COLS_TO_KEEP_Y = ["NAME", "S", "AMP10", "PHASE10", "MUY"]
-=======
-COLS_TO_KEEP_X: List[str] = [NAME, S, f"{AMPLITUDE}01", f"{PHASE}01", f"{PHASE_ADV}X"]
-COLS_TO_KEEP_Y: List[str] = [NAME, S, f"{AMPLITUDE}10", f"{PHASE}10", f"{PHASE_ADV}Y"]
->>>>>>> 6fb99cae
 
 LOG = logging_tools.get_logger(__name__)
 
@@ -102,73 +80,42 @@
         .intersection(phase_dict['X'][compensation]["MEAS"].index) \
         .intersection(phase_dict['Y'][compensation]["MEAS"].index)
 
-<<<<<<< HEAD
-    phases_x = phase_dict["X"][compensation]["MEAS"].loc[joined_index]
-    phases_y = phase_dict["Y"][compensation]["MEAS"].loc[joined_index]
+    joined = joined.loc[joined_index].copy()
+    phases_x = phase_dict["X"][compensation]["MEAS"].loc[joined_index].copy()
+    phases_y = phase_dict["Y"][compensation]["MEAS"].loc[joined_index].copy()
 
     bd = meas_input.accelerator.beam_direction
 
     # averaging
     # standard arithmetic mean for amplitude columns
     # and circular mean (beware the `period=1`) for frequency columns
-    for col in [COL_AMPX_SEC, COL_AMPY_SEC]:
-        cols = [c for c in joined if c.startswith(col)]
-        joined[col] = stats.weighted_mean(joined[cols], axis=1)
-    for col in [COL_FREQX_SEC, COL_FREQY_SEC]:
-        cols = [x for x in joined if x.startswith(col)]
-        joined[col] = bd * stats.circular_mean(joined[cols], period=1.0, axis=1)
-=======
-    joined = joined.loc[joined_index].copy()
-    phases_x = phase_dict['X'][compensation]["MEAS"].loc[joined_index].copy()
-    phases_y = phase_dict['Y'][compensation]["MEAS"].loc[joined_index].copy()
-
-    # averaging
     for col in [SECONDARY_AMPLITUDE_X, SECONDARY_AMPLITUDE_Y]:
         cols = [c for c in joined.columns if c.startswith(col)]
         joined[col] = stats.weighted_mean(joined[cols], axis=1)
     for col in [SECONDARY_FREQUENCY_X, SECONDARY_FREQUENCY_Y]:
         cols = [x for x in joined.columns if x.startswith(col)]
-        joined[col] = stats.circular_mean(joined[cols], axis=1)
->>>>>>> 6fb99cae
+        joined[col] = bd * stats.circular_mean(joined[cols], axis=1)
 
     pairs_x, deltas_x = _find_pair(phases_x, 1)
     pairs_y, deltas_y = _find_pair(phases_y, 1)
 
-<<<<<<< HEAD
     A01 = 0.5 * _get_complex(
-        joined[COL_AMPX_SEC].values * exp(joined[COL_FREQX_SEC].values * PI2I), deltas_x, pairs_x
+        joined[SECONDARY_AMPLITUDE_X].values*exp(joined[SECONDARY_FREQUENCY_X].values * PI2I), deltas_x, pairs_x
     )
     B10 = 0.5 * _get_complex(
-        joined[COL_AMPY_SEC].values * exp(joined[COL_FREQY_SEC].values * PI2I), deltas_y, pairs_y
+        joined[SECONDARY_AMPLITUDE_Y].values*exp(joined[SECONDARY_FREQUENCY_Y].values * PI2I), deltas_y, pairs_y
     )
     A0_1 = 0.5 * _get_complex(
-        joined[COL_AMPX_SEC].values * exp(-joined[COL_FREQX_SEC].values * PI2I), deltas_x, pairs_x
+        joined[SECONDARY_AMPLITUDE_X].values*exp(-joined[SECONDARY_FREQUENCY_X].values * PI2I), deltas_x, pairs_x
     )
     B_10 = 0.5 * _get_complex(
-        joined[COL_AMPY_SEC].values * exp(-joined[COL_FREQY_SEC].values * PI2I), deltas_y, pairs_y
+        joined[SECONDARY_AMPLITUDE_Y].values*exp(-joined[SECONDARY_FREQUENCY_Y].values * PI2I), deltas_y, pairs_y
     )
 
     # columns in `joined` that haven't been swapped before, need to be now
     q1001_from_A = -np.angle(A01) + (bd*joined[f"{COL_MU}Y"].to_numpy() - 0.25) * PI2
     q1001_from_B = np.angle(B10) - (bd*joined[f"{COL_MU}X"].to_numpy() - 0.25) * PI2
     eq1001 = exp(1.0j * q1001_from_A) + exp(1.0j * q1001_from_B)
-=======
-    A01 = .5*_get_complex(
-        joined[SECONDARY_AMPLITUDE_X].values*exp(joined[SECONDARY_FREQUENCY_X].values * PI2I), deltas_x, pairs_x
-    )
-    B10 = .5 * _get_complex(
-        joined[SECONDARY_AMPLITUDE_Y].values*exp(joined[SECONDARY_FREQUENCY_Y].values * PI2I), deltas_y, pairs_y
-    )
-    A0_1 = .5*_get_complex(
-        joined[SECONDARY_AMPLITUDE_X].values*exp(-joined[SECONDARY_FREQUENCY_X].values * PI2I), deltas_x, pairs_x
-    )
-    B_10 = .5 * _get_complex(
-        joined[SECONDARY_AMPLITUDE_Y].values*exp(-joined[SECONDARY_FREQUENCY_Y].values * PI2I), deltas_y, pairs_y
-    )
-
-    q1001_from_A = -np.angle(A01) + (joined[f"{COL_MU}Y"].to_numpy() - 0.25) * PI2
-    q1001_from_B = np.angle(B10) - (joined[f"{COL_MU}X"].to_numpy() - 0.25) * PI2
->>>>>>> 6fb99cae
 
     q1010_from_A = -np.angle(A0_1) - (bd*joined[f"{COL_MU}Y"].to_numpy() - 0.25) * PI2
     q1010_from_B = -np.angle(B_10) - (bd*joined[f"{COL_MU}X"].to_numpy() - 0.25) * PI2
@@ -178,31 +125,17 @@
     f1001 = -.5 * sqrt(np.abs(A01 * B10)) * eq1001 / abs(eq1001)
     f1010 = .5 * sqrt(np.abs(A0_1 * B_10)) * eq1010 / abs(eq1010)
 
-<<<<<<< HEAD
-=======
-    LOG.debug(f"f1001 = {f1001}")
->>>>>>> 6fb99cae
     tune_sep = np.abs(tune_dict["X"]["QFM"] % 1.0 - tune_dict["Y"]["QFM"] % 1.0)
 
     # old Cminus, approximate formula without rdt phases
     C_old = 4.0 * tune_sep * np.mean(np.abs(f1001))
-<<<<<<< HEAD
     header_dict["Cminus_approx"] = C_old
-    LOG.info(f"|C-| (approx) = {C_old}")
-
-    # new Cminus
-    C_new = np.abs(4.0 * tune_sep * np.mean(f1001 * exp(-1.0j * PI2 * (joined[f"{COL_MU}X"] - joined[f"{COL_MU}Y"]))))
-    header_dict["Cminus_exact"] = C_new
-    LOG.info(f"|C-| (exact)  = {C_new}")
-=======
-    header_dict["OldCminus"] = C_old
-    LOG.info(f"|OldCminus| = {C_old}, tune_sep = {tune_sep}, from Eq.1 in PRSTAB 17,051004")
+    LOG.info(f"|C-| (approx) = {C_old}, tune_sep = {tune_sep}, from Eq.1 in PRSTAB 17,051004")
 
     # new Cminus
     C_new = np.abs(4.0 * tune_sep * np.mean(f1001 * exp(1.0j * (joined[f"{COL_MU}X"] - joined[f"{COL_MU}Y"]))))
-    header_dict["newCminus"] = C_new
-    LOG.info(f"|NewCminus| = {C_new}, from Eq.2 w/o i*s*Delta/R in PRSTAB 17,051004")
->>>>>>> 6fb99cae
+    header_dict["Cminus_exact"] = C_new
+    LOG.info(f"|C-| (exact)  = {C_new}, from Eq.2 w/o i*s*Delta/R in PRSTAB 17,051004")
 
     if meas_input.compensation == "model":
         f1001, f1010 = compensate_model(f1001, f1010, tune_dict)
@@ -295,10 +228,7 @@
     indices = np.argmin(abs(slice_), axis=0)
     deltas = slice_[indices, range(len(indices))]
     indices = (indices + np.arange(len(indices))) % len(indices)
-<<<<<<< HEAD
-
-=======
->>>>>>> 6fb99cae
+
     return np.array(indices), deltas
 
 
