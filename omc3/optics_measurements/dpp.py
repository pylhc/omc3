"""
Dpp
---

This module contains deltap over p calculations related functionality of ``optics_measurements``.
It provides functions to computes and arrange dp over p.
"""
from __future__ import annotations

from typing import TYPE_CHECKING
from collections.abc import Sequence
import logging

import numpy as np
import pandas as pd

if TYPE_CHECKING:
    import tfs
    from generic_parser import DotDict
    from omc3.optics_measurements.data_models import InputFiles

DPP_BIN_TOLERANCE: float = 1e-4
DPP_TOLERANCE: float = 1e-5  # not sure if these should be different! (jdilly)

LOGGER = logging.getLogger(__name__)


def arrange_dpps(dpps: Sequence[float], tolerance: float = DPP_BIN_TOLERANCE):
    """
    Grouping of dpp-values and averaging them in the bins, also zeroes the bin closest to zero.
    """
    closest_to_zero = np.argmin(np.abs(dpps))
    ranges = _compute_ranges(dpps, tolerance)
    zero_offset = np.mean(_values_in_range(_find_range_with_element(ranges, closest_to_zero), dpps))
    LOGGER.debug(f"dp/p closest to zero is {dpps[closest_to_zero]}")
    if np.abs(zero_offset) > tolerance:
        LOGGER.warning(f"Analysed files have large momentum deviation {zero_offset}. "
                       f"Optics parameters might be wrong.")
    LOGGER.debug(f"Detected dpp differences, aranging as: {ranges}, zero offset: {zero_offset}.")
    arranged_dpps = []
    for idx in range(len(dpps)):
        dpps_from_range = _values_in_range(_find_range_with_element(ranges, idx), dpps)
        arranged_dpps.append(np.mean(dpps_from_range) - zero_offset)
    return np.array(arranged_dpps)


def _values_in_range(range_to_use, dpp_values):
    return [dpp_values[idx] for idx in range_to_use]


def _find_range_with_element(ranges, element):
    return [dpp_range for dpp_range in ranges if element in dpp_range][0]


def _compute_ranges(dpps: Sequence[float], tolerance: float) -> list[list[int]]:
    """ Groups the indices of dpps in bins of tolerance. 
    The function first sorts the indices by their dpp value 
    adds a new group whenever the dpp of the next index is larger than the first value in the group.

    Works for now, but we could improve by using the mean dpp of the group to check against,
    i.e. `abs(np.mean(dpps[ranges[-1]]) - dpps[idx]) < tolerance`.
    Only neccessary if we have some weird outliers. (jdilly)
    """
    ordered_ids = np.argsort(dpps)
    ranges = [[ordered_ids[0]]]
    if len(ordered_ids) == 1:
        return ranges
    for idx in ordered_ids[1:]:
        if abs(dpps[ranges[-1][0]] - dpps[idx]) < tolerance:
            ranges[-1].append(idx)
        else:
            ranges.append([idx])
    return ranges


def append_amp_dpp(list_of_tfs: Sequence[tfs.TfsFile], dpp_values: Sequence[float]):
    """ Add the dpp values to the DPP-header of the tfs files, if larger than the DPP-tolerance, otherwise set to zero.
    This is intended to the DPP value for on-momentum files to zero. """
    for i, dpp in enumerate(dpp_values):
        list_of_tfs[i].headers["DPPAMP"] = dpp if (not np.isnan(dpp) and np.abs(dpp) > DPP_TOLERANCE) else 0.0
    return list_of_tfs


def append_dpp(list_of_tfs: Sequence[tfs.TfsFile], dpp_values: Sequence[float]):
    """ Add the dpp values to the DPP-header of the tfs files. """
    for i, dpp in enumerate(dpp_values):
        list_of_tfs[i].headers["DPP"] = dpp
    return list_of_tfs


<<<<<<< HEAD
def calculate_dpoverp(input_files, meas_input):
=======
def calculate_dpoverp(input_files: InputFiles, meas_input: DotDict): 
>>>>>>> f57314aa
    df_orbit = pd.DataFrame(meas_input.accelerator.model).loc[:, ['S', 'DX']]
    df_orbit = pd.merge(df_orbit, input_files.joined_frame('X', ['CO', 'CORMS']), how='inner',
                        left_index=True, right_index=True)
    mask = meas_input.accelerator.get_element_types_mask(df_orbit.index, ["arc_bpm"])
    df_filtered = df_orbit.loc[mask, :]
    dispersions = df_filtered.loc[:, "DX"].to_numpy()
    denom = np.sum(dispersions ** 2)
    if denom == 0.:
        raise ValueError("Cannot compute dpp probably no arc BPMs.")
    amps = input_files.get_data(df_filtered, "CO")
    if amps.ndim == 1:
        return np.sum(dispersions * amps) / denom
    else:
        numer = np.sum(dispersions[:, None] * input_files.get_data(df_filtered, "CO"), axis=0)
    return numer / denom


def calculate_amp_dpoverp(input_files: InputFiles, meas_input: DotDict):
    df_orbit = pd.DataFrame(meas_input.accelerator.model).loc[:, ['S', 'DX']]
    df_orbit = pd.merge(df_orbit, input_files.joined_frame('X', ['AMPX', 'AMPZ']), how='inner',
                        left_index=True, right_index=True)
    # TODO often missing AMPZ causes FutureWarning in future will be KeyError
    if np.all(np.isnan(input_files.get_data(df_orbit, "AMPZ"))):
        return np.zeros(len(input_files["X"]))
    mask = meas_input.accelerator.get_element_types_mask(df_orbit.index, ["arc_bpm"])
    df_filtered = df_orbit.loc[mask, :]
    amps = input_files.get_data(df_filtered, 'AMPX') * input_files.get_data(df_filtered, 'AMPZ')
    mask_zeros = (amps > 0) if amps.ndim == 1 else (np.sum(amps, axis=1) > 0)
    dispersions = df_filtered.loc[mask_zeros, "DX"].to_numpy()
    denom = np.sum(dispersions ** 2)
    if denom == 0.:
        raise ValueError("Cannot compute dpp probably no arc BPMs.")
    if amps.ndim == 1:
        numer = np.sum(dispersions * amps[mask_zeros])
    else:
        numer = np.sum(dispersions[:, None] * amps[mask_zeros, :], axis=0)
    return numer / denom

<|MERGE_RESOLUTION|>--- conflicted
+++ resolved
@@ -88,11 +88,7 @@
     return list_of_tfs
 
 
-<<<<<<< HEAD
-def calculate_dpoverp(input_files, meas_input):
-=======
 def calculate_dpoverp(input_files: InputFiles, meas_input: DotDict): 
->>>>>>> f57314aa
     df_orbit = pd.DataFrame(meas_input.accelerator.model).loc[:, ['S', 'DX']]
     df_orbit = pd.merge(df_orbit, input_files.joined_frame('X', ['CO', 'CORMS']), how='inner',
                         left_index=True, right_index=True)
