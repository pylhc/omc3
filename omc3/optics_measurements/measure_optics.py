--- conflicted
+++ resolved
@@ -21,15 +21,10 @@
 from omc3.optics_measurements import (beta_from_amplitude, beta_from_phase,
                                       chromatic, dispersion, dpp, iforest,
                                       interaction_point, kick, phase, rdt,
-<<<<<<< HEAD
                                       tune, crdt, coupling, lobster)
-from omc3.optics_measurements.constants import (CHROM_BETA_NAME, ERR, EXT)
-=======
-                                      tune, crdt, coupling)
 from omc3.optics_measurements.constants import (
     CHROM_BETA_NAME, ERR, EXT, AMPLITUDE, ERR_CALIBRATION, CALIBRATION, CALIBRATION_FILE, NAME, BPM_RESOLUTION
 )
->>>>>>> 95238310
 from omc3.utils import iotools, logging_tools
 
 LOGGER = logging_tools.get_logger(__name__, level_console=logging_tools.INFO)
