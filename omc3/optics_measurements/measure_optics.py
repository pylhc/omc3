--- conflicted
+++ resolved
@@ -48,11 +48,7 @@
         phase.write(out_dfs, [common_header, common_header], measure_input.outputdir, plane)
         phase.write_special(measure_input, phase_dict, tune_dict[plane]["QF"], plane)
         if measure_input.only_coupling:
-<<<<<<< HEAD
-            break  # should it be continue as in this way phase only for X?
-=======
             continue
->>>>>>> 3a5f649b
         beta_df, beta_header = beta_from_phase.calculate(measure_input, tune_dict, phase_dict, common_header, plane)
         beta_from_phase.write(beta_df, beta_header, measure_input.outputdir, plane)
 
