--- conflicted
+++ resolved
@@ -94,13 +94,9 @@
         dispersion.calculate_dispersion(measure_input, input_files, common_header, plane)
         if plane == "X":
             dispersion.calculate_normalised_dispersion(measure_input, input_files, beta_df, common_header)
-<<<<<<< HEAD
-    # coupling.calculate_coupling(measure_input, input_files, phase_dict, tune_dict, common_header)
-=======
 
     # Coupling ---
-    coupling.calculate_coupling(measure_input, input_files, phase_results, tune_dict, common_header)
->>>>>>> f57314aa
+    # coupling.calculate_coupling(measure_input, input_files, phase_results, tune_dict, common_header)
     if measure_input.only_coupling:
         return
     
