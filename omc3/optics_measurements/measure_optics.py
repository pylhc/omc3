--- conflicted
+++ resolved
@@ -20,11 +20,7 @@
 from omc3.optics_measurements import (beta_from_amplitude, beta_from_phase,
                                       chromatic, dispersion, dpp, iforest,
                                       interaction_point, kick, phase, rdt,
-<<<<<<< HEAD
-                                      tune, coupling)
-=======
-                                      tune, crdt)
->>>>>>> 85168cb0
+                                      tune, crdt, coupling)
 from omc3.optics_measurements.constants import (CHROM_BETA_NAME, ERR, EXT)
 from omc3.utils import iotools, logging_tools
 
@@ -68,14 +64,8 @@
         dispersion.calculate_dispersion(measure_input, input_files, common_header, plane)
         if plane == "X":
             dispersion.calculate_normalised_dispersion(measure_input, input_files, beta_df, common_header)
-<<<<<<< HEAD
-
     coupling.calculate_coupling(measure_input, input_files, phase_dict, tune_dict, common_header)
-    if measure_input.nonlinear:
-=======
-    # coupling.calculate_coupling(measure_input, input_files, phase_dict, tune_dict, common_header)
     if 'rdt' in measure_input.nonlinear:
->>>>>>> 85168cb0
         iotools.create_dirs(os.path.join(measure_input.outputdir, "rdt"))
         rdt.calculate(measure_input, input_files, tune_dict, invariants, common_header)
     if 'crdt' in measure_input.nonlinear:
