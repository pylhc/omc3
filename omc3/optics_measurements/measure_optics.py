"""
Measure optics
----------------

:module: optics_measurements.measure_optics
:author: Lukas Malina

Computes various lattice optics parameters from frequency spectra
"""

import datetime
import os
import sys
from collections import OrderedDict
from copy import deepcopy

import numpy as np
import pandas as pd
import tfs

from omc3 import __version__ as VERSION
from omc3.optics_measurements import (beta_from_amplitude, beta_from_phase,
                                      chromatic, dispersion, dpp, iforest,
                                      interaction_point, kick, phase, rdt,
                                      tune)
from omc3.optics_measurements.constants import (CHROM_BETA_NAME, ERR, EXT,
                                                PLANES)
from omc3.utils import iotools, logging_tools

LOGGER = logging_tools.get_logger(__name__, level_console=logging_tools.INFO)
LOG_FILE = "measure_optics.log"


def measure_optics(input_files, measure_input):
    """
    Main function to compute various lattice optics parameters from frequency spectra
    Args:
        input_files: InputFiles object containing frequency spectra files (linx/y)
        measure_input: OpticsInput object containing analysis settings

    Returns:
    """
    LOGGER.info(f"Calculating optics parameters - code version {VERSION}")
    iotools.create_dirs(measure_input.outputdir)
    logging_tools.add_module_handler(logging_tools.file_handler(
        os.path.join(measure_input.outputdir, LOG_FILE)))
    tune_dict = tune.calculate(measure_input, input_files)
    common_header = _get_header(measure_input, tune_dict)
    invariants = {}
    for plane in PLANES:
        phase_dict, out_dfs = phase.calculate(measure_input, input_files, tune_dict, plane)
        phase.write(out_dfs, [common_header, common_header], measure_input.outputdir, plane)
        phase.write_special(measure_input, phase_dict, tune_dict[plane]["QF"], plane)
        if measure_input.only_coupling:
            continue
        beta_df, beta_header = beta_from_phase.calculate(measure_input, tune_dict, phase_dict, common_header, plane)
        beta_from_phase.write(beta_df, beta_header, measure_input.outputdir, plane)

        ratio = beta_from_amplitude.calculate(measure_input, input_files, tune_dict, beta_df, common_header, plane)
        invariants[plane] = kick.calculate(measure_input, input_files, ratio, common_header, plane)
        ip_df = interaction_point.betastar_from_phase(measure_input, phase_dict)
        interaction_point.write(ip_df, common_header, measure_input.outputdir, plane)
<<<<<<< HEAD
        #dispersion.calculate_orbit(measure_input, input_files, common_header, plane)
        #dispersion.calculate_dispersion(measure_input, input_files, common_header, plane)
        #if plane == "X":
        #    dispersion.calculate_normalised_dispersion(measure_input, input_files, beta_df, common_header)

=======
        dispersion.calculate_orbit(measure_input, input_files, common_header, plane)
        dispersion.calculate_dispersion(measure_input, input_files, common_header, plane)
        if plane == "X":
            dispersion.calculate_normalised_dispersion(measure_input, input_files, beta_df, common_header)
>>>>>>> 463837a3
    # coupling.calculate_coupling(measure_input, input_files, phase_dict, tune_dict, common_header)
    if measure_input.nonlinear:
        iotools.create_dirs(os.path.join(measure_input.outputdir, "rdt"))
        rdt.calculate(measure_input, input_files, tune_dict, invariants, common_header)
    if measure_input.chromatic_beating:
        chromatic_beating(input_files, measure_input, tune_dict)


def chromatic_beating(input_files, measure_input, tune_dict):
    """
    Main function to compute chromatic optics beating
    Args:
        tune_dict:
        input_files: InputFiles object containing frequency spectra files (linx/y)
        measure_input: OpticsInput object containing analysis settings

    Returns:
    """
    dpps = np.array([dpp_val for dpp_val in set(input_files.dpps("X"))])
    if np.max(dpps) - np.min(dpps) == 0.0:
        return
    for plane in PLANES:
        betas = []
        for dpp_val in dpps:
            dpp_meas_input = deepcopy(measure_input)
            dpp_meas_input["dpp"] = dpp_val
            phase_dict, out_dfs = phase.calculate(dpp_meas_input, input_files, tune_dict, plane)
            beta_df, _ = beta_from_phase.calculate(dpp_meas_input, tune_dict, phase_dict, OrderedDict(), plane)
            betas.append(beta_df)
        output_df = chromatic.calculate_w_and_phi(betas, dpps, input_files, measure_input, plane)
        tfs.write(os.path.join(measure_input.outputdir, f"{CHROM_BETA_NAME}{plane.lower()}{EXT}"), output_df, {}, save_index="NAME")


def _get_header(meas_input, tune_dict):
    compensation = {'model': "by model", 'equation': "by equation", 'none': "None"}
    return OrderedDict([('Measure_optics:version', VERSION),
                        ('Command', f"{sys.executable} {' '.join(sys.argv)}"),
                        ('CWD', os.getcwd()),
                        ('Date', datetime.datetime.today().strftime("%d. %B %Y, %H:%M:%S")),
                        ('Model_directory', meas_input.accelerator.model_dir),
                        ('Compensation', compensation[meas_input.compensation]),
                        ('Q1', tune_dict["X"]["QF"]),
                        ('Q2', tune_dict["Y"]["QF"])])


class InputFiles(dict):
    """
    Stores the input files, provides methods to gather quantity specific data

    Public methods:
        get_dpps(plane)
        get_joined_frame(plane, columns, zero_dpp=False, how='inner')
        get_columns(frame, column)
        get_data(frame, column)
    """
    def __init__(self, files_to_analyse, optics_opt):
        super(InputFiles, self).__init__(zip(PLANES, ([], [])))
        read_files = isinstance(files_to_analyse[0], str)
        for file_in in files_to_analyse:
            for plane in PLANES:
                df_to_load = (tfs.read(f"{file_in}.lin{plane.lower()}").set_index("NAME", drop=False)
                              if read_files else file_in[plane])
                self[plane].append(self._repair_backwards_compatible_frame(df_to_load, plane))

        if len(self['X']) + len(self['Y']) == 0:
            raise IOError("No valid input files")
        dpp_values = dpp.calculate_dpoverp(self, optics_opt)
        LOGGER.info(f"DPPS: {dpp_values}")
        amp_dpp_values = dpp.calculate_amp_dpoverp(self, optics_opt)
        LOGGER.info(f"DPP_AMPS: {amp_dpp_values}")
        for plane in PLANES:
            if optics_opt.isolation_forest:
                self[plane] = iforest.clean_with_isolation_forest(self[plane], optics_opt, plane)
            self[plane] = dpp.append_dpp(self[plane], dpp.arrange_dpps(dpp_values))
            self[plane] = dpp.append_amp_dpp(self[plane], amp_dpp_values)

    @staticmethod  # TODO later remove
    def _repair_backwards_compatible_frame(df, plane):
        """
        Multiplies unscaled amplitudes by 2 to get from complex amplitudes to the real ones
        This is for backwards compatibility with Drive
        """
        df[f"AMP{plane}"] = df.loc[:, f"AMP{plane}"].to_numpy() * 2
        if f"NATAMP{plane}" in df.columns:
            df[f"NATAMP{plane}"] = df.loc[:, f"NATAMP{plane}"].to_numpy() * 2
        return df

    def dpps(self, plane):
        """
        Gathers measured DPPs from input files corresponding to given plane
        Parameters:
            plane: "X" or "Y"

        Returns:
            numpy array of DPPs
        """
        return np.array([df.DPP for df in self[plane]])

    def dpp_frames(self, plane, dpp_value):
        dpp_dfs = []
        for i in np.argwhere(np.abs(self.dpps(plane) - dpp_value) < 1e-6).T[0]:
            dpp_dfs.append(self[plane][i])
        if len(dpp_dfs) == 0:
            raise ValueError(f"No data found for dp/p {dpp}")
        return dpp_dfs

    def _all_frames(self, plane):
        return self[plane]

    def joined_frame(self, plane, columns, dpp_value=None, dpp_amp=False, how='inner'):
        """
        Constructs merged DataFrame from InputFiles
        Parameters:
            plane:  "X" or "Y"
            columns: list of columns from input files
            dpp_value: merges only files with given dpp_value
            dpp_amp: merges only files with non-zero dpp amplitude (i.e. 3Dkicks)
            how: way of merging:  'inner' (intersection) or 'outer' (union), default is 'inner'
        Returns:
            merged DataFrame from InputFiles
        """
        if how not in ['inner', 'outer']:
            raise RuntimeWarning("'how' should be either 'inner' or 'outer', 'inner' will be used.")
        frames_to_join = self.dpp_frames(plane, dpp_value) if dpp_value is not None else self._all_frames(plane)
        if dpp_amp:
            frames_to_join = [df for df in frames_to_join if df.DPPAMP > 0]
        if len(frames_to_join) == 0:
            raise ValueError(f"No data found for non-zero |dp/p|")
        joined_frame = pd.DataFrame(frames_to_join[0]).loc[:, columns]
        if len(frames_to_join) > 1:
            for i, df in enumerate(frames_to_join[1:]):
                joined_frame = pd.merge(joined_frame, df.loc[:, columns], how=how, left_index=True,
                                        right_index=True, suffixes=('', '__' + str(i + 1)))
        for column in columns:
            joined_frame.rename(columns={column: column + '__0'}, inplace=True)
        return joined_frame

    def bpms(self, plane=None, dpp_value=None):
        if plane is None:
            return self.bpms(plane="X", dpp_value=dpp_value).intersection(self.bpms(plane="Y", dpp_value=dpp_value))
        indices = [df.index for df in (self.dpp_frames(plane, dpp_value) if dpp_value is not None else self._all_frames(plane))]
        for ind in indices[1:]:
            indices[0] = indices[0].intersection(ind)
        return indices[0]

    def calibrate(self, calibs):
        if calibs is None:
            return
        for plane in PLANES:
            for i in range(len(self[plane])):
                data = pd.merge(self[plane][i].loc[:, ["AMP" + plane]], calibs[plane], how='left',
                                left_index=True, right_index=True).fillna(
                    value={"CALIBRATION": 1., "ERROR_CALIBRATION": 0.})
                self[plane][i][f"AMP{plane}"] = self[plane][i].loc[:, f"AMP{plane}"] * data.loc[:, "CALIBRATION"]
                self[plane][i][f"{ERR}AMP{plane}"] = data.loc[:, "ERROR_CALIBRATION"]  # TODO

    @ staticmethod
    def get_columns(frame, column):
        """
        Returns list of columns of frame corresponding to column in original files
        Parameters:
            frame:  joined frame
            column: name of column in original files
        Returns:
            list of columns
        """
        str_list = list(frame.columns[frame.columns.str.startswith(column + '__')].to_numpy())
        new_list = list(map(lambda s: s[len(f"{column}__"):], str_list))
        new_list.sort(key=int)
        return [f"{column}__{x}" for x in new_list]

    def get_data(self, frame, column):
        """
        Returns data in columns of frame corresponding to column in original files
        Parameters:
            frame:  joined frame
            column: name of column in original files
        Returns:
            data in numpy array corresponding to column in original files
        """
        columns = self.get_columns(frame, column)
        return frame.loc[:, columns].to_numpy()


def copy_calibration_files(outputdir, calibrationdir):
    if calibrationdir is None:
        return None
    calibs = {}
    for plane in PLANES:
        cal_file = f"calibration_{plane.lower()}.out"
        iotools.copy_item(os.path.join(calibrationdir, cal_file), os.path.join(outputdir, cal_file))
        calibs[plane] = tfs.read(os.path.join(outputdir, cal_file)).set_index("NAME")
    return calibs<|MERGE_RESOLUTION|>--- conflicted
+++ resolved
@@ -60,18 +60,10 @@
         invariants[plane] = kick.calculate(measure_input, input_files, ratio, common_header, plane)
         ip_df = interaction_point.betastar_from_phase(measure_input, phase_dict)
         interaction_point.write(ip_df, common_header, measure_input.outputdir, plane)
-<<<<<<< HEAD
-        #dispersion.calculate_orbit(measure_input, input_files, common_header, plane)
-        #dispersion.calculate_dispersion(measure_input, input_files, common_header, plane)
-        #if plane == "X":
-        #    dispersion.calculate_normalised_dispersion(measure_input, input_files, beta_df, common_header)
-
-=======
         dispersion.calculate_orbit(measure_input, input_files, common_header, plane)
         dispersion.calculate_dispersion(measure_input, input_files, common_header, plane)
         if plane == "X":
             dispersion.calculate_normalised_dispersion(measure_input, input_files, beta_df, common_header)
->>>>>>> 463837a3
     # coupling.calculate_coupling(measure_input, input_files, phase_dict, tune_dict, common_header)
     if measure_input.nonlinear:
         iotools.create_dirs(os.path.join(measure_input.outputdir, "rdt"))
