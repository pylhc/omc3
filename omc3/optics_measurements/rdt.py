--- conflicted
+++ resolved
@@ -5,6 +5,7 @@
 This module contains RDT calculations related functionality of ``optics_measurements``.
 It provides functions to compute global resonance driving terms **f_jklm**.
 """
+
 from __future__ import annotations
 
 from contextlib import contextmanager, suppress
@@ -76,23 +77,23 @@
     # Get all the valid RDTs up to a certain order
     all_rdts = get_all_to_order(order)
 
-    single_plane = {'X': [], 'Y': []}
-    double_plane = {'X': [], 'Y': []}
+    single_plane = {"X": [], "Y": []}
+    double_plane = {"X": [], "Y": []}
     # Iterate through our RDTs and classify them depending on what plane they act
-    for (j,k,l,m) in all_rdts:  # noqa: E741
+    for j, k, l, m in all_rdts:  # noqa: E741
         if j == 0 and l == 0:  # the RDT can't be seen on any plane
             continue
-        if l+m == 0 and j != 0:  # The line where the RDT is seen is a multiple of the Qx line
-            single_plane['X'].append((j,k,l,m))  # e.g. f1400, f3000, f4000
-        elif j+k == 0 and l != 0:  # same, but for the Qy line
-            single_plane['Y'].append((j,k,l,m))  # e.g. f0030,f0040
+        if l + m == 0 and j != 0:  # The line where the RDT is seen is a multiple of the Qx line
+            single_plane["X"].append((j, k, l, m))  # e.g. f1400, f3000, f4000
+        elif j + k == 0 and l != 0:  # same, but for the Qy line
+            single_plane["Y"].append((j, k, l, m))  # e.g. f0030,f0040
         elif j == 0:  # The RDT can only be seen on the vertical plane and uses both Qx and Qy
-            double_plane['Y'].append((j,k,l,m))  # e.g. f0111, f0120
-        elif l == 0: # same, but for the horizontal plane
-            double_plane['X'].append((j,k,l,m))  # e.g. f1001, f1002
+            double_plane["Y"].append((j, k, l, m))  # e.g. f0111, f0120
+        elif l == 0:  # same, but for the horizontal plane
+            double_plane["X"].append((j, k, l, m))  # e.g. f1001, f1002
         else:  # The RDT can be seen on both planes and is a multiple of both Qx and Qy
-            double_plane['X'].append((j,k,l,m))  # e.g. f1020, f1120
-            double_plane['Y'].append((j,k,l,m))
+            double_plane["X"].append((j, k, l, m))  # e.g. f1020, f1120
+            double_plane["Y"].append((j, k, l, m))
 
     return single_plane, double_plane
 
@@ -134,11 +135,10 @@
     single_plane_rdts, double_plane_rdts = _generate_plane_rdts(meas_input["rdt_magnet_order"])
     single, double = "Single", "Double"
 
-    for rdts, plane_str  in ((single_plane_rdts, single), (double_plane_rdts, double)):
+    for rdts, plane_str in ((single_plane_rdts, single), (double_plane_rdts, double)):
         for plane in PLANES:
             bpm_names = input_files.bpms(
-                plane=plane if (plane_str == single) else None,
-                dpp_value=dpp_value
+                plane=plane if (plane_str == single) else None, dpp_value=dpp_value
             )
 
             phases_for_rdts = _best_90_degree_phases(meas_input, bpm_names, phases, tunes, plane)
@@ -149,7 +149,9 @@
 
             for rdt in rdts[plane]:
                 with _check_amp_error(rdt):
-                    df = _process_rdt(meas_input, input_files, phases_for_rdts, invariants, plane, rdt)
+                    df = _process_rdt(
+                        meas_input, input_files, phases_for_rdts, invariants, plane, rdt
+                    )
                     write(df, add_freq_to_header(header, plane, rdt), meas_input, plane, rdt)
 
 
@@ -161,15 +163,15 @@
 
 @contextmanager
 def _check_amp_error(rdt: RDTTuple):
-    """ Context manager to catch a specific type of ValueError, regarding the AMP_ column not found in the output,
+    """Context manager to catch a specific type of ValueError, regarding the AMP_ column not found in the output,
     as raised by get_line_sign_and_suffix.
 
-    Alternatively, we could just raise a custom Error Type? """
+    Alternatively, we could just raise a custom Error Type?"""
     try:
         yield
     except ValueError as e:
         error_str = str(e)
-        message  = f"RDT calculation failed for {jklm2str(*rdt)}."
+        message = f"RDT calculation failed for {jklm2str(*rdt)}."
 
         if "column AMP" not in error_str:  # raise unexpected Value errors
             raise ValueError(message) from e
@@ -203,25 +205,40 @@
     if phase_dict is None:
         phase_dict = phases[plane][COMPENSATED]
 
-    bpm_names = phase_dict[MEASUREMENT].index.intersection(bpm_names)  # removes BPMs that are not in model
+    bpm_names = phase_dict[MEASUREMENT].index.intersection(
+        bpm_names
+    )  # removes BPMs that are not in model
     filtered = phase_dict[MEASUREMENT].loc[bpm_names, bpm_names]
-    phase_meas = pd.concat((filtered % 1, (filtered.iloc[:, :NBPMS_FOR_90] + tunes[plane]["Q"]) % 1), axis=1)
-    second_bmps = np.abs(phase_meas * _get_n_upper_diagonals(NBPMS_FOR_90, phase_meas.shape) - 0.25).idxmin(axis=1)
-    filtered.iloc[-NBPMS_FOR_90:,:NBPMS_FOR_90] = (filtered.iloc[-NBPMS_FOR_90:,:NBPMS_FOR_90] + tunes[plane]["Q"]) % 1
+    phase_meas = pd.concat(
+        (filtered % 1, (filtered.iloc[:, :NBPMS_FOR_90] + tunes[plane]["Q"]) % 1), axis=1
+    )
+    second_bmps = np.abs(
+        phase_meas * _get_n_upper_diagonals(NBPMS_FOR_90, phase_meas.shape) - 0.25
+    ).idxmin(axis=1)
+    filtered.iloc[-NBPMS_FOR_90:, :NBPMS_FOR_90] = (
+        filtered.iloc[-NBPMS_FOR_90:, :NBPMS_FOR_90] + tunes[plane]["Q"]
+    ) % 1
 
     # get the pairs zip(bpm_names, second_bpms)
     filtered[NAME2] = second_bmps
     filtered[MEASUREMENT] = np.diag(filtered.loc[bpm_names, second_bmps])
-    filtered[f"{ERR}{MEASUREMENT}"] = np.diag(phase_dict[f"{ERR}{MEASUREMENT}"].loc[bpm_names, second_bmps])
+    filtered[f"{ERR}{MEASUREMENT}"] = np.diag(
+        phase_dict[f"{ERR}{MEASUREMENT}"].loc[bpm_names, second_bmps]
+    )
 
     # Merge final dataframe
     model: pd.DataFrame = meas_input.accelerator.model
-    return pd.merge(filtered.loc[:, [NAME2, MEASUREMENT, f"{ERR}{MEASUREMENT}"]], model.loc[:, [S]],
-                        how="inner", left_index=True, right_index=True)
+    return pd.merge(
+        filtered.loc[:, [NAME2, MEASUREMENT, f"{ERR}{MEASUREMENT}"]],
+        model.loc[:, [S]],
+        how="inner",
+        left_index=True,
+        right_index=True,
+    )
 
 
 def _get_n_upper_diagonals(n, shape):
-    return diags(np.ones((n, shape[0])), np.arange(n)+1, shape=shape).toarray()
+    return diags(np.ones((n, shape[0])), np.arange(n) + 1, shape=shape).toarray()
 
 
 def _determine_line(rdt: RDTTuple, plane: str) -> dict[str, LineTuple]:
@@ -233,12 +250,14 @@
 def add_freq_to_header(header: dict[str, Any], plane: str, rdt: RDTTuple):
     mod_header = header.copy()
     line = _determine_line(rdt, plane)
-    freq = np.mod(line@np.array([header['Q1'], header['Q2'], 0]), 1)
+    freq = np.mod(line @ np.array([header["Q1"], header["Q2"], 0]), 1)
     mod_header["FREQ"] = freq if freq <= 0.5 else 1 - freq
     return mod_header
 
 
-def _process_rdt(meas_input: DotDict, input_files: InputFiles, phase_data, invariants, plane, rdt: RDTTuple):
+def _process_rdt(
+    meas_input: DotDict, input_files: InputFiles, phase_data, invariants, plane, rdt: RDTTuple
+):
     dpp_value = meas_input.analyse_dpp
 
     df = pd.DataFrame(phase_data)
@@ -249,7 +268,9 @@
     phase_sign, suffix = get_line_sign_and_suffix(line, input_files, plane)
 
     df_all_amps = input_files.joined_frame(plane, [f"{COL_AMP}{suffix}"], dpp_value=dpp_value)
-    df_all_phases = phase_sign * input_files.joined_frame(plane, [f"{COL_PHASE}{suffix}"], dpp_value=dpp_value)
+    df_all_phases = phase_sign * input_files.joined_frame(
+        plane, [f"{COL_PHASE}{suffix}"], dpp_value=dpp_value
+    )
 
     comp_coeffs1 = to_complex(df_all_amps.loc[df.index, :], df_all_phases.loc[df.index, :])
     # Multiples of tunes needs to be added to phase at second BPM if that is in second turn
@@ -257,14 +278,19 @@
         df_all_amps.loc[second_bpms, :],
         _add_tunes_if_in_second_turn(
             df, input_files, line, df_all_phases.loc[second_bpms, :].to_numpy(), dpp_value
-        )
+        ),
     )
 
     # Get amplitude and phase of the line from linx/liny file
     line_amp, line_phase, line_amp_e, line_phase_e = complex_secondary_lines(  # TODO use the errors
         df.loc[:, MEASUREMENT].to_numpy()[:, np.newaxis] * meas_input.accelerator.beam_direction,
-        df.loc[:, f"{ERR}{MEASUREMENT}"].to_numpy()[:, np.newaxis], comp_coeffs1, comp_coeffs2)
-    rdt_phases_per_file = _calculate_rdt_phases_from_line_phases(df, input_files, line, line_phase, dpp_value)
+        df.loc[:, f"{ERR}{MEASUREMENT}"].to_numpy()[:, np.newaxis],
+        comp_coeffs1,
+        comp_coeffs2,
+    )
+    rdt_phases_per_file = _calculate_rdt_phases_from_line_phases(
+        df, input_files, line, line_phase, dpp_value
+    )
     rdt_angles = stats.circular_mean(rdt_phases_per_file, period=1, axis=1) % 1
     df[PHASE] = rdt_angles
     df[f"{ERR}{PHASE}"] = stats.circular_error(rdt_phases_per_file, period=1, axis=1)
@@ -275,20 +301,31 @@
     return df.loc[:, [S, COUNT, AMPLITUDE, f"{ERR}{AMPLITUDE}", PHASE, f"{ERR}{PHASE}", REAL, IMAG]]
 
 
-def _add_tunes_if_in_second_turn(df: pd.DataFrame, input_files: InputFiles, line, phase2, dpp_value):
-    mask = df_diff(df, S, S2) > 0 # Get all the S2 positions that are less than S
+def _add_tunes_if_in_second_turn(
+    df: pd.DataFrame, input_files: InputFiles, line, phase2, dpp_value
+):
+    mask = df_diff(df, S, S2) > 0  # Get all the S2 positions that are less than S
     tunes = np.empty((2, len(input_files.dpp_frames("X", dpp_value))))
     for i, plane in enumerate(PLANES):
-        tunes[i] = np.array([lin.headers[f"Q{i+1}"] for lin in input_files.dpp_frames(plane, dpp_value)])
+        tunes[i] = np.array(
+            [lin.headers[f"Q{i + 1}"] for lin in input_files.dpp_frames(plane, dpp_value)]
+        )
     phase2[mask, :] = phase2[mask, :] + line[0] * tunes[0] + line[1] * tunes[1]
     return phase2
 
 
-def _calculate_rdt_phases_from_line_phases(df: pd.DataFrame, input_files: InputFiles, line, line_phase, dpp_value):
+def _calculate_rdt_phases_from_line_phases(
+    df: pd.DataFrame, input_files: InputFiles, line, line_phase, dpp_value
+):
     phases = np.zeros((2, df.index.size, len(input_files.dpp_frames("X", dpp_value))))
     for i, plane in enumerate(PLANES):
         if line[i] != 0:
-            phases[i] = input_files.joined_frame(plane, [f"{PHASE_ADV}{plane}"], dpp_value=dpp_value).loc[df.index, :].to_numpy() % 1
+            phases[i] = (
+                input_files.joined_frame(plane, [f"{PHASE_ADV}{plane}"], dpp_value=dpp_value)
+                .loc[df.index, :]
+                .to_numpy()
+                % 1
+            )
     return line_phase - line[0] * phases[0] - line[1] * phases[1] + 0.25
 
 
@@ -297,6 +334,7 @@
     Returns RDT amplitudes in units of meters ^ {1 - n/2}, where n is the order of RDT.
     """
     import warnings
+
     amps, err_amps = np.empty(line_amp.shape[0]), np.empty(line_amp.shape[0])
     kick_data = get_linearized_problem(invariants, plane, rdt)  # corresponding to actions in meters
     guess = np.mean(line_amp / kick_data, axis=1)
@@ -313,7 +351,9 @@
             popt, pcov = curve_fit(fitting, kick_data, bpm_rdt_data, p0=guess[i])
             amps[i] = popt[0]
             sqrt_pcov = np.sqrt(pcov).flat[0]
-            err_amps[i] = sqrt_pcov if np.isfinite(sqrt_pcov) else 0. # if single file is used, the error is reported as Inf, which is then overwritten with 0
+            err_amps[i] = (
+                sqrt_pcov if np.isfinite(sqrt_pcov) else 0.0
+            )  # if single file is used, the error is reported as Inf, which is then overwritten with 0
 
             # We log any captured warning at warning level
             for warning in records:
@@ -335,21 +375,30 @@
     return 2 * l * act_x ** (j + k) * act_y ** (l + m - 2)
 
 
-def get_line_sign_and_suffix(line: LineTuple, input_files: InputFiles, plane: str) -> tuple[int, str]:
-    suffix = f"{line[0]}{line[1]}".replace("-", "_") # link to harpy, for consistency? (jgray 2024)
+def get_line_sign_and_suffix(
+    line: LineTuple, input_files: InputFiles, plane: str
+) -> tuple[int, str]:
+    suffix = f"{line[0]}{line[1]}".replace("-", "_")  # link to harpy, for consistency? (jgray 2024)
     conj_suffix = f"{-line[0]}{-line[1]}".replace("-", "_")
     if f"{COL_AMP}{suffix}" in input_files[plane][0].columns:
         return 1, suffix
     if f"{COL_AMP}{conj_suffix}" in input_files[plane][0].columns:
         return -1, conj_suffix
 
-    # The specified AMP column hasn't been found in the lin file 
-    msg = (f"The column AMP{suffix} has not been found in the lin{plane.lower()} file. "
-            "Consider re-running the frequency analysis with a higher order resonance term")
+    # The specified AMP column hasn't been found in the lin file
+    msg = (
+        f"The column AMP{suffix} has not been found in the lin{plane.lower()} file. "
+        "Consider re-running the frequency analysis with a higher order resonance term"
+    )
     raise ValueError(msg)
 
 
-def complex_secondary_lines(phase_adv: ArrayLike[float], err_padv: ArrayLike[float], sig1: ArrayLike[complex], sig2: ArrayLike[complex]):
+def complex_secondary_lines(
+    phase_adv: ArrayLike[float],
+    err_padv: ArrayLike[float],
+    sig1: ArrayLike[complex],
+    sig2: ArrayLike[complex],
+):
     """
 
     Args:
@@ -363,26 +412,24 @@
     """
     tp = 2.0 * np.pi
     # computing complex secondary line (h-) = x - ip_x. Why do we divide by 2? (jgray 2024)
-    sig = (sig1 * (1 + 1j / np.tan(phase_adv * tp)) - sig2 * 1j / np.sin(phase_adv * tp)) / 2 
+    sig = (sig1 * (1 + 1j / np.tan(phase_adv * tp)) - sig2 * 1j / np.sin(phase_adv * tp)) / 2
     # computing error secondary line (h-) # TODO is this really the error?
-    esig = (sig1 * 1j / np.square(np.sin(phase_adv * tp)) +
-            sig2 * -1j * np.cos(phase_adv * tp) / np.square(np.sin(phase_adv * tp))) * err_padv / 2
-    return (np.abs(sig), (np.angle(sig) / tp) % 1,
-            np.abs(esig), (np.angle(esig) / tp) % 1)
+    esig = (
+        (
+            sig1 * 1j / np.square(np.sin(phase_adv * tp))
+            + sig2 * -1j * np.cos(phase_adv * tp) / np.square(np.sin(phase_adv * tp))
+        )
+        * err_padv
+        / 2
+    )
+    return (np.abs(sig), (np.angle(sig) / tp) % 1, np.abs(esig), (np.angle(esig) / tp) % 1)
 
 
 def to_complex(amplitudes: ArrayLike, phases: ArrayLike, period: float = 1):
-<<<<<<< HEAD
-    # Is there a better way to do this? (jgray 2024)
-    if hasattr(amplitudes, 'to_numpy'):
-        amplitudes = amplitudes.to_numpy()
-    if hasattr(phases, 'to_numpy'):
-=======
     with suppress(AttributeError):
         amplitudes = amplitudes.to_numpy()
 
     with suppress(AttributeError):
->>>>>>> b680964b
         phases = phases.to_numpy()
 
     return amplitudes * np.exp(2j * np.pi * phases / period)