"""
Tune
----------------

:module: optics_measurements.tune
:author: Lukas Malina

Computes betatron tunes and provides structures to store them.
"""
import numpy as np
<<<<<<< HEAD
from utils import stats
from utils import logging_tools
from optics_measurements.constants import PLANES, PLANE_TO_NUM
=======

from omc3.optics_measurements.constants import PLANE_TO_NUM, PLANES
from omc3.utils import stats
>>>>>>> 463837a3

LOG = logging_tools.get_logger(__name__)

def calculate(measure_input, input_files):
    LOG.debug("calculating tune")
    tune_d = TuneDict()
    accelerator = measure_input.accelerator
    for plane in PLANES:
        tune_d[plane]["QM"] = accelerator.model.headers[f"Q{PLANE_TO_NUM[plane]}"]
        tune_list = [df.headers[f"Q{PLANE_TO_NUM[plane]}"] for df in input_files.dpp_frames(plane, 0)]
        tune_rms_list = [df.headers[f"Q{PLANE_TO_NUM[plane]}RMS"] for df in input_files.dpp_frames(plane, 0)]
        measured_tune = stats.weighted_mean(np.array(tune_list), errors=np.array(tune_rms_list))
        tune_d[plane]["Q"], tune_d[plane]["QF"] = measured_tune, measured_tune
        tune_d[plane]["QFM"] = accelerator.nat_tunes[PLANE_TO_NUM[plane] - 1]
        if accelerator.excitation:
<<<<<<< HEAD
            LOG.debug("compensating excited tune")
            tune_d[plane]["QM"] = accelerator.drv_tune_x if plane is "X" else accelerator.drv_tune_y
=======
            tune_d[plane]["QM"] = accelerator.drv_tunes[PLANE_TO_NUM[plane] - 1]
>>>>>>> 463837a3
            tune_d[plane]["QF"] = tune_d[plane]["Q"] - tune_d[plane]["QM"] + tune_d[plane]["QFM"]
            tune_d[plane]["ac2bpm"] = tune_d.phase_ac2bpm(
            input_files.joined_frame(plane, [f"MU{plane}"], dpp_value=0, how='inner'),
            plane, measure_input.accelerator)
    return tune_d


class TuneDict(dict):
    """
    Data structure to hold tunes
    """
    def __init__(self):
        super(TuneDict, self).__init__(zip(PLANES, ({"Q": 0.0, "QF": 0.0, "QM": 0.0, "QFM": 0.0, "ac2bpm": None},
                                                    {"Q": 0.0, "QF": 0.0, "QM": 0.0, "QFM": 0.0, "ac2bpm": None})))

    def get_lambda(self, plane):
        """
        Computes lambda compensation factor

        Args:
            plane: X or Y

        Returns:
             lambda compensation factor (driven vs free motion)
        """
        return (np.sin(np.pi * (self[plane]["Q"] - self[plane]["QF"])) /
                np.sin(np.pi * (self[plane]["Q"] + self[plane]["QF"])))

    def phase_ac2bpm(self, df_idx_by_bpms, plane, accelerator):
        """Returns the necessary values for the exciter compensation.

        See: doi:10.1103/PhysRevSTAB.11.084002

        Args:
            df_idx_by_bpms (pandas.DataFrame): commonbpms (see GetLLM._get_commonbpms)
            plane (char): X,Y
            accelerator: accelerator class instance.

        Returns tupel(a,b,c,d):
            a (string): name of the nearest BPM.
            b (float): compensated phase advance between the exciter and the nearest BPM.
            c (int): k of the nearest BPM.
            d (string): name of the exciter element.
        """
        model = accelerator.elements
        r = self.get_lambda(plane)
        LOG.debug("lambda (plane {}) = {}".format(plane, r))
        [k, bpmac1], exciter = accelerator.get_exciter_bpm(plane, df_idx_by_bpms.index)
        psi = model.loc[bpmac1, f"MU{plane}"] - model.loc[exciter, f"MU{plane}"]
        psi = np.arctan((1 + r) / (1 - r) * np.tan(
            2 * np.pi * psi + np.pi * self[plane]["QF"])) % np.pi - np.pi * self[plane]["Q"]
        psi = psi / (2 * np.pi)
        return bpmac1, psi, k, exciter<|MERGE_RESOLUTION|>--- conflicted
+++ resolved
@@ -8,15 +8,9 @@
 Computes betatron tunes and provides structures to store them.
 """
 import numpy as np
-<<<<<<< HEAD
 from utils import stats
 from utils import logging_tools
 from optics_measurements.constants import PLANES, PLANE_TO_NUM
-=======
-
-from omc3.optics_measurements.constants import PLANE_TO_NUM, PLANES
-from omc3.utils import stats
->>>>>>> 463837a3
 
 LOG = logging_tools.get_logger(__name__)
 
@@ -32,12 +26,8 @@
         tune_d[plane]["Q"], tune_d[plane]["QF"] = measured_tune, measured_tune
         tune_d[plane]["QFM"] = accelerator.nat_tunes[PLANE_TO_NUM[plane] - 1]
         if accelerator.excitation:
-<<<<<<< HEAD
             LOG.debug("compensating excited tune")
-            tune_d[plane]["QM"] = accelerator.drv_tune_x if plane is "X" else accelerator.drv_tune_y
-=======
             tune_d[plane]["QM"] = accelerator.drv_tunes[PLANE_TO_NUM[plane] - 1]
->>>>>>> 463837a3
             tune_d[plane]["QF"] = tune_d[plane]["Q"] - tune_d[plane]["QM"] + tune_d[plane]["QFM"]
             tune_d[plane]["ac2bpm"] = tune_d.phase_ac2bpm(
             input_files.joined_frame(plane, [f"MU{plane}"], dpp_value=0, how='inner'),
