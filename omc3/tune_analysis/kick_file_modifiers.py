--- conflicted
+++ resolved
@@ -10,7 +10,6 @@
 import numpy as np
 import pandas as pd
 import tfs
-from numpy.typing import ArrayLike
 from scipy import odr
 from tfs import TfsDataFrame
 
@@ -86,22 +85,10 @@
     """Adds the moving average of the bbq data to kickac_df and bbq_df."""
     LOG.debug("Calculating moving average.")
 
-<<<<<<< HEAD
-    for idx, plane in enumerate(PLANES):
-        if isinstance(filter_opt, OutlierFilterOpt):
-            bbq_df, bbq_mav, bbq_err, mask = _filter_bbq_outliers(bbq_df, plane, filter_opt)
-        else:
-            bbq_df, bbq_mav, bbq_err, mask = _filter_bbq_cut(bbq_df, plane, filter_opt[idx])
-
-        bbq_df[get_mav_col(plane)] = bbq_mav
-        bbq_df[get_mav_err_col(plane)] = bbq_err  # TODO to be discussed with Ewen and Tobias (jdilly, 2022-05-23)
-        bbq_df[get_used_in_mav_col(plane)] = mask
-=======
     if isinstance(filter_opt, OutlierFilterOpt):
         bbq_df = _filter_bbq_outliers(bbq_df, filter_opt)
     else:
         bbq_df = _filter_bbq_cut(bbq_df, filter_opt)
->>>>>>> 8f716d4d
 
     for plane in PLANES:
         kickac_df = add_bbq_data(kickac_df, bbq_df, get_mav_col(plane))
@@ -112,37 +99,6 @@
 def _filter_bbq_outliers(bbq_df: tfs.TfsDataFrame, filter_opt: OutlierFilterOpt) -> tfs.TfsDataFrame:
     header_limit = get_outlier_limit_header()
     header_window = get_mav_window_header()
-<<<<<<< HEAD
-    mav_col = get_mav_col(plane)
-    mav_err_col = get_mav_err_col(plane)
-    used_in_mav_col = get_used_in_mav_col(plane)
-
-    # check if we need to recompute (as this might take time)
-    if ((header_limit in bbq_df.headers) and
-            (bbq_df.headers[header_limit] == filter_opt.limit) and
-            (bbq_df.headers[header_window] == filter_opt.window) and
-            all(col in bbq_df.columns for col in (mav_col, mav_err_col, used_in_mav_col))):
-        LOG.info("BBQ data has already been filtered with the same parameters. Using data from file.")
-        return bbq_df, bbq_df[mav_col], bbq_df[mav_err_col], bbq_df[used_in_mav_col]
-
-    bbq_mav, bbq_err, mask = bbq_tools.clean_outliers_moving_average(bbq_df[get_bbq_col(plane)], filter_opt=filter_opt)
-    if PLANES.index(plane):
-        # only add after second plane, as they are used to test if filtering can be skipped
-        bbq_df.headers[header_window] = filter_opt.window
-        bbq_df.headers[header_limit] = filter_opt.limit
-    return bbq_df, bbq_mav, bbq_err, mask
-
-
-def _filter_bbq_cut(bbq_df: tfs.TfsDataFrame, plane: str, filter_opt: MinMaxFilterOpt
-                    ) -> Tuple[tfs.TfsDataFrame, pd.Series, pd.Series, ArrayLike]:
-    bbq_df.headers[get_mav_window_header()] = filter_opt.window
-    bbq_df.headers[get_min_tune_header(plane)] = filter_opt.min
-    bbq_df.headers[get_max_tune_header(plane)] = filter_opt.max
-    bbq_df.headers[get_fine_window_header()] = filter_opt.fine_window
-    bbq_df.headers[get_fine_cut_header()] = filter_opt.fine_cut
-    bbq_mav, bbq_err, mask = bbq_tools.get_moving_average(bbq_df[get_bbq_col(plane)], filter_opt)
-    return bbq_df, bbq_mav, bbq_err, mask
-=======
 
     # check if we need to recompute (as this might take quite some time)
     if (
@@ -158,11 +114,10 @@
     bbq_df.headers[header_window] = filter_opt.window
     bbq_df.headers[header_limit] = filter_opt.limit
     for plane in PLANES:
-        bbq_mav, bbq_std, mask = bbq_tools.clean_outliers_moving_average(bbq_df[get_bbq_col(plane)],
+        bbq_mav, bbq_err, mask = bbq_tools.clean_outliers_moving_average(bbq_df[get_bbq_col(plane)],
                                                                          filter_opt=filter_opt)
         bbq_df[get_mav_col(plane)] = bbq_mav
-        # bbq_df[get_mav_err_col(plane)] = bbq_std  # this is too large
-        bbq_df[get_mav_err_col(plane)] = 0.  # TODO to be discussed with Ewen and Tobias (jdilly, 2022-05-23)
+        bbq_df[get_mav_err_col(plane)] = bbq_err  # TODO to be discussed with Ewen and Tobias (jdilly, 2022-05-23)
         bbq_df[get_used_in_mav_col(plane)] = mask
     return bbq_df
 
@@ -173,17 +128,15 @@
     bbq_df.headers[get_fine_cut_header()] = filter_opts[0].fine_cut
 
     for idx, plane in enumerate(PLANES):
-        bbq_mav, bbq_std, mask = bbq_tools.get_moving_average(bbq_df[get_bbq_col(plane)], filter_opts[idx])
+        bbq_mav, bbq_err, mask = bbq_tools.get_moving_average(bbq_df[get_bbq_col(plane)], filter_opts[idx])
 
         bbq_df.headers[get_min_tune_header(plane)] = filter_opts[idx].min
         bbq_df.headers[get_max_tune_header(plane)] = filter_opts[idx].max
 
         bbq_df[get_mav_col(plane)] = bbq_mav
-        # bbq_df[get_mav_err_col(plane)] = bbq_std  # this is too large
-        bbq_df[get_mav_err_col(plane)] = 0.  # TODO to be discussed with Ewen and Tobias (jdilly, 2022-05-23)
+        bbq_df[get_mav_err_col(plane)] = bbq_err # TODO to be discussed with Ewen and Tobias (jdilly, 2022-05-23)
         bbq_df[get_used_in_mav_col(plane)] = mask
     return bbq_df
->>>>>>> 8f716d4d
 
 
 def add_corrected_natural_tunes(kickac_df: pd.DataFrame) -> pd.DataFrame:
