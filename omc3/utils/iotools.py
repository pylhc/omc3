"""
IO Tools
--------

Helper functions for input/output issues.
"""
import os
import re
import shutil
import sys
from pathlib import Path
from typing import Any, Union

from generic_parser.entry_datatypes import get_instance_faker_meta, get_multi_class
from generic_parser.entrypoint_parser import save_options_to_config
from tfs import TfsDataFrame

from omc3.definitions import formats
from omc3.utils import logging_tools

LOG = logging_tools.get_logger(__name__)


def copy_content_of_dir(src_dir, dst_dir):
    """Copies all files and directories from ``src_dir`` to ``dst_dir``."""
    if not os.path.isdir(src_dir):
        return

    create_dirs(dst_dir)

    for item in os.listdir(src_dir):
        src_item = os.path.join(src_dir, item)
        dst_item = os.path.join(dst_dir, item)
        copy_item(src_item, dst_item)


def create_dirs(path_to_dir):
    """Creates all dirs to ``path_to_dir`` if not exists."""
    path_to_dir = Path(path_to_dir)
    if not path_to_dir.exists():
        path_to_dir.mkdir(parents=True)
<<<<<<< HEAD
        LOG.debug("Created directory structure: '{}'".format(path_to_dir))
    knobs_madx = path_to_dir / "knobs.madx"
    if not knobs_madx.exists():
        with open(knobs_madx, "w") as _:
            pass
        LOG.debug("Created empty `knobs.txt`")

=======
        LOG.debug(f"Created directory structure: '{path_to_dir}'")
>>>>>>> c929e01b


def copy_item(src_item, dest):
    """
    Copies a file or a directory to ``dest``, which may be a directory.
    If ``src_item`` is a directory then all containing files and dirs will be copied into ``dest``.
    """
    try:
        if os.path.isfile(src_item):
            shutil.copy2(src_item, dest)
        elif os.path.isdir(src_item):
            copy_content_of_dir(src_item, dest)
        else:
            raise IOError
    except IOError:
        LOG.error(f"Could not copy item because of IOError. Item: '{src_item}'")


def glob_regex(path: Path, pattern: str) -> "filter object":
    """ Do a glob on the given `path` based on the regular expression `pattern`.
    Returns only the matching filenames (as strings).

    Args:
        path (Path): Folder path to look in.
        pattern (str): Pattern to match.

    """
    return filter(re.compile(pattern).match, (p.name for p in path.glob("*")))


class PathOrStr(metaclass=get_instance_faker_meta(Path, str)):
    """A class that behaves like a Path when possible, otherwise like a string."""
    def __new__(cls, value):
        value = strip_quotes(value)
        try:
            return Path(value)
        except TypeError:
            return value


class PathOrStrOrDataFrame(metaclass=get_instance_faker_meta(TfsDataFrame, Path, str)):
    """A class that behaves like a Path when possible, otherwise like a string."""
    def __new__(cls, value):
        value = strip_quotes(value)
        try:
            return Path(value)
        except TypeError:
            pass

        try:
            return TfsDataFrame(value)
        except TypeError:
            return value


class UnionPathStr(metaclass=get_instance_faker_meta(Path, str)):
    """A class that can be used as Path and string parser input, but does not convert to path."""
    def __new__(cls, value):
        return strip_quotes(value)


class UnionPathStrInt(metaclass=get_instance_faker_meta(Path, str, int)):
    """A class that can be used as Path, string, int parser input, but does not convert.
    Very special and used e.g. in the BBQ Input."""
    def __new__(cls, value):
        return strip_quotes(value)


class OptionalStr(metaclass=get_instance_faker_meta(str, type(None))):
    """A class that allows `str` or `None`.
    Can be used in string-lists when individual entries can be `None`."""
    def __new__(cls, value):
        value = strip_quotes(value)
        if isinstance(value, str) and value.lower() == "none":
            return None
        return value


"""A class that allows `float`, 'int' or `None`.
Can be used in numeric-lists when individual entries can be `None`."""
OptionalFloat = get_multi_class(float, int, type(None))
OptionalFloat.__name__ = "OptionalFloat"


def strip_quotes(value: Any) -> Any:
    """Strip quotes around string-objects. If not a string, nothing
    is changed. This is because the input from commandline or json files
    could be surrounded by quotes (if they are strings).
    The dict-parser removes them automatically as well.
    This behaviour is important for basically every string-faker!

    Args:
        value (Any): The input value that goes into the function.
                     Can be of any type.

    Returns:
        If the input was a string, then it will be the string with stripped
        quotes (if there were any). Otherwise just the value.

    """
    if isinstance(value, str):
        value = value.strip("\'\"")  # behavior like dict-parser, IMPORTANT FOR EVERY STRING-FAKER
    return value


def convert_paths_in_dict_to_strings(dict_: dict) -> dict:
    """Converts all Paths in the dict to strings, including those in iterables."""
    dict_ = dict_.copy()
    for key, value in dict_.items():
        if isinstance(value, Path):
            dict_[key] = str(value)
        else:
            try:
                list_ = list(value)
            except TypeError:
                pass
            else:
                has_changed = False
                for idx, item in enumerate(list_):
                    if isinstance(item, Path):
                        list_[idx] = str(item)
                        has_changed = True
                if has_changed:
                    dict_[key] = list_
    return dict_


def remove_none_dict_entries(dict_: dict) -> dict:
    """
    Removes ``None`` entries from dict. This can be used as a workaround to
    https://github.com/pylhc/generic_parser/issues/26.
    """
    return {key: value for key, value in dict_.items() if value is not None}


def maybe_add_command(opt: dict, script: str) -> dict:
    """ Add a comment ';command' to the opt-dict,
    which is the command used to run the script gotten from sys.argv,
    but only if the executed file (the file that run with the `python` command)
    equals ``script``, i.e. the script for which you are saving the parameters
    is the main script being run. Otherwise the command is probably unrelated.

    Args:
        opt (dict): Options datastructure
        script (str): Name of the script that called save_config.

    Returns:
        Updated dict with ;command entry, or
        if the script names were different, just the original opt.
    """
    if script == sys.argv[0]:
        opt[";command"] = " ".join([sys.executable] + sys.argv)  # will be sorted to the beginning below
    return opt


def save_config(output_dir: Path, opt: dict, script: str,
                unknown_opt: Union[dict, list] = None):
    """
    Quick wrapper for ``save_options_to_config``.

    Args:
        output_dir (Path): Path to the output directory (does not need to exist).
        opt (dict): opt-structure to be saved.
        script (str): path/name of the invoking script (becomes name of the .ini) usually
            ``__file__``.
        unknown_opt (dict|list): un-parsed opt-structure to be saved.
    """
    output_dir.mkdir(parents=True, exist_ok=True)
    # opt = remove_none_dict_entries(opt)  # fixed in 2020
    opt = convert_paths_in_dict_to_strings(opt)
    opt = maybe_add_command(opt, script)
    save_options_to_config(
        output_dir / formats.get_config_filename(script),
        dict(sorted(opt.items())),
        unknown=unknown_opt
    )<|MERGE_RESOLUTION|>--- conflicted
+++ resolved
@@ -39,17 +39,12 @@
     path_to_dir = Path(path_to_dir)
     if not path_to_dir.exists():
         path_to_dir.mkdir(parents=True)
-<<<<<<< HEAD
-        LOG.debug("Created directory structure: '{}'".format(path_to_dir))
+        LOG.debug(f"Created directory structure: '{path_to_dir}'")
     knobs_madx = path_to_dir / "knobs.madx"
     if not knobs_madx.exists():
         with open(knobs_madx, "w") as _:
             pass
         LOG.debug("Created empty `knobs.txt`")
-
-=======
-        LOG.debug(f"Created directory structure: '{path_to_dir}'")
->>>>>>> c929e01b
 
 
 def copy_item(src_item, dest):
