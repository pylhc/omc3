"""
Module utils.iotools
---------------------

Created on 1 Jul 2013

utils.iotools.py holds helper functions for input/output issues. This module is not intended to
be executed.

Feel free to use and extend this module.

.. moduleauthor:: vimaier

"""
import json
import os
import shutil
from pathlib import Path

from generic_parser.entry_datatypes import get_instance_faker_meta
from generic_parser.entrypoint_parser import save_options_to_config

from omc3.definitions import formats
from omc3.utils import logging_tools

LOG = logging_tools.get_logger(__name__)


def delete_item(path_to_item):
    """ Deletes the item given by path_to_item. It distinguishes between a file, a directory and a
    symbolic link.
    """
    try:
        if os.path.isfile(path_to_item):
            os.unlink(path_to_item)
        elif os.path.isdir(path_to_item):
            shutil.rmtree(path_to_item)
        elif os.path.islink(path_to_item):
            os.unlink(path_to_item)
    except IOError:
        LOG.error("Could not delete item because of IOError. Item: '{}'".format(path_to_item))


def copy_content_of_dir(src_dir, dst_dir):
    """ Copies all files and directories from src_dir to dst_dir. """
    if not os.path.isdir(src_dir):
        return

    create_dirs(dst_dir)

    for item in os.listdir(src_dir):
        src_item = os.path.join(src_dir, item)
        dst_item = os.path.join(dst_dir, item)
        copy_item(src_item, dst_item)


def create_dirs(path_to_dir):
    """ Creates all dirs to path_to_dir if not exists. """
    if not os.path.exists(path_to_dir):
        os.makedirs(path_to_dir)
        LOG.debug("Created directory structure: '{}'".format(path_to_dir))


def copy_item(src_item, dest):
    """ Copies a file or a directory to dest. dest may be a directory.
    If src_item is a directory then all containing files and dirs will be copied into dest. """
    try:
        if os.path.isfile(src_item):
            shutil.copy2(src_item, dest)
        elif os.path.isdir(src_item):
            copy_content_of_dir(src_item, dest)
        else:
            raise IOError
    except IOError:
        LOG.error("Could not copy item because of IOError. Item: '{}'".format(src_item))


<<<<<<< HEAD
=======
def deleteFilesWithoutGitignore(pathToDirectory):
    """
    Deletes all files in the given pathToDirectory except of the file with the name '.gitignore'

    :returns: bool -- True if the directory exists and the files are deleted otherwise False.
    """
    if not os.path.exists(pathToDirectory):
        return False

    filenames_list = os.listdir(pathToDirectory)

    for filename in filenames_list:
        if ".gitignore" != filename:
            os.remove( os.path.join(pathToDirectory,filename) )

    return True


def exists_directory(path_to_dir):
    return os.path.isdir(path_to_dir)


def not_exists_directory(path_to_dir):
    return not exists_directory(path_to_dir)


def no_dirs_exist(*dirs):
    return not dirs_exist(*dirs)


def dirs_exist(*dirs):
    for d in dirs:
        if not os.path.isdir(d):
            return False
    return True


def get_all_filenames_in_dir_and_subdirs(path_to_dir):
    """ Looks for files(not dirs) in dir and subdirs and returns them as a list.  """
    if not os.path.isdir(path_to_dir):
        return []
    result = []
    for root, sub_folders, files in os.walk(path_to_dir):  # @UnusedVariable
        result += files
    return result


def get_all_absolute_filenames_in_dir_and_subdirs(path_to_dir):
    """ Looks for files(not dirs) in dir and subdirs and returns them as a list.  """
    if not os.path.isdir(path_to_dir):
        return []
    abs_path_to_dir = os.path.abspath(path_to_dir)
    result = []
    for root, sub_folders, files in os.walk(abs_path_to_dir):  # @UnusedVariable
        for file_name in files:
            result.append(os.path.join(root, file_name))
    return result


def get_all_filenames_in_dir(path_to_dir):
    """ Looks for files in dir(not subdir) and returns them as a list """
    if not os.path.isdir(path_to_dir):
        return []
    result = []
    for item in os.listdir(path_to_dir):
        item_path = os.path.join(path_to_dir, item)
        if os.path.isfile(item_path):
            result.append(item)
    return result


def get_all_dir_names_in_dir(path_to_dir):
    """ Looks for directories in dir and returns them as a list """
    if not os.path.isdir(path_to_dir):
        return []
    result = []
    for item in os.listdir(path_to_dir):
        item_path = os.path.join(path_to_dir, item)
        if os.path.isdir(item_path):
            result.append(item)
    return result


def is_empty_dir(directory):
    return 0 == os.listdir(directory)


def is_not_empty_dir(directory):
    return not is_empty_dir(directory)


>>>>>>> 62e8eb97
def read_all_lines_in_textfile(path_to_textfile):
    if not os.path.exists(path_to_textfile):
        LOG.error("File does not exist: '{}'".format(path_to_textfile))
        return ""
    with open(path_to_textfile) as textfile:
        return textfile.read()


def append_string_to_textfile(path_to_textfile, str_to_append):
    """ If file does not exist, a new file will be created. """
    with open(path_to_textfile, "a") as file_to_append:
        file_to_append.write(str_to_append)


def write_string_into_new_file(path_to_textfile, str_to_insert):
    """ An existing file will be truncated. """
    with open(path_to_textfile, "w") as new_file:
        new_file.write(str_to_insert)


def json_dumps_readable(json_outfile, object_to_dump):
    """ This is how you write a beautiful json file
    
    Args:
        json_outfile: File to write
        object_to_dump: object to dump to json format
    """
    object_to_dump = json.dumps(object_to_dump).replace(", ", ",\n    "
                                                        ).replace("[", "[\n    "
                              ).replace("],\n    ", "],\n\n"
                              ).replace("{", "{\n"
                              ).replace("}", "\n}")
    with open(json_outfile, "w") as json_file:
        json_file.write(object_to_dump)


class PathOrStr(metaclass=get_instance_faker_meta(Path, str)):
    """ A class that behaves like a Path when possible, otherwise like a string."""
    def __new__(cls, value):
        if isinstance(value, str):
            value = value.strip("\'\"")  # behavior like dict-parser, IMPORTANT FOR EVERY STRING-FAKER
        return Path(value)


def convert_paths_in_dict_to_strings(dict_: dict) -> dict:
    """ Converts all Paths in the dict to strings,
     including those in iterables. """
    dict_ = dict_.copy()
    for key, value in dict_.items():
        if isinstance(value, Path):
            dict_[key] = str(value)
        else:
            try:
                list_ = list(value)
            except TypeError:
                pass
            else:
                has_changed = False
                for idx, item in enumerate(list_):
                    if isinstance(item, Path):
                        list_[idx] = str(item)
                        has_changed = True
                if has_changed:
                    dict_[key] = list_
    return dict_


def remove_none_dict_entries(dict_: dict) -> dict:
    """ Removes None entries from dict.
    This can be used as a workaround to
    https://github.com/pylhc/generic_parser/issues/26.
    """
    return {key: value for key, value in dict_.items() if value is not None}


def save_config(output_dir: Path, opt: dict, script: str):
    """  Quick wrapper for save_options_to_config.

    Args:
        output_dir (Path): Path to the output directory (does not need to exist)
        opt (dict): opt-structure to be saved
        script (str): path/name of the invoking script (becomes name of the .ini)
                      usually ``__file__``
    """
    output_dir.mkdir(parents=True, exist_ok=True)
    opt = remove_none_dict_entries(opt)  # temporary fix (see docstring)
    opt = convert_paths_in_dict_to_strings(opt)
    save_options_to_config(output_dir / formats.get_config_filename(script),
                           dict(sorted(opt.items()))
                           )<|MERGE_RESOLUTION|>--- conflicted
+++ resolved
@@ -24,6 +24,19 @@
 from omc3.utils import logging_tools
 
 LOG = logging_tools.get_logger(__name__)
+
+
+def delete_content_of_dir(path_to_dir):
+    """
+    Deletes all folders, files and symbolic links in given directory.
+    :param string path_to_dir:
+    """
+    if not os.path.isdir(path_to_dir):
+        return
+
+    for item in os.listdir(path_to_dir):
+        item_path = os.path.join(path_to_dir, item)
+        delete_item(item_path)
 
 
 def delete_item(path_to_item):
@@ -37,8 +50,8 @@
             shutil.rmtree(path_to_item)
         elif os.path.islink(path_to_item):
             os.unlink(path_to_item)
-    except IOError:
-        LOG.error("Could not delete item because of IOError. Item: '{}'".format(path_to_item))
+    except OSError:
+        LOG.error("Could not delete item because of OSError. Item: '{}'".format(path_to_item))
 
 
 def copy_content_of_dir(src_dir, dst_dir):
@@ -75,8 +88,6 @@
         LOG.error("Could not copy item because of IOError. Item: '{}'".format(src_item))
 
 
-<<<<<<< HEAD
-=======
 def deleteFilesWithoutGitignore(pathToDirectory):
     """
     Deletes all files in the given pathToDirectory except of the file with the name '.gitignore'
@@ -168,7 +179,6 @@
     return not is_empty_dir(directory)
 
 
->>>>>>> 62e8eb97
 def read_all_lines_in_textfile(path_to_textfile):
     if not os.path.exists(path_to_textfile):
         LOG.error("File does not exist: '{}'".format(path_to_textfile))
@@ -187,6 +197,25 @@
     """ An existing file will be truncated. """
     with open(path_to_textfile, "w") as new_file:
         new_file.write(str_to_insert)
+
+
+def replace_keywords_in_textfile(path_to_textfile, dict_for_replacing, new_output_path=None):
+    """
+    This function replaces all keywords in a textfile with the corresponding values in the dictionary.
+    E.g.: A textfile with the content "%(This)s will be replaced!" and the dict {"This":"xyz"} results
+    to the change "xyz will be replaced!" in the textfile.
+
+    Args:
+        new_output_path: If new_output_path is None, then the source file will be replaced.
+    """
+    if new_output_path is None:
+        destination_file = path_to_textfile
+    else:
+        destination_file = new_output_path
+
+    all_lines = read_all_lines_in_textfile(path_to_textfile)
+    lines_with_replaced_keys = all_lines % dict_for_replacing
+    write_string_into_new_file(destination_file, lines_with_replaced_keys)
 
 
 def json_dumps_readable(json_outfile, object_to_dump):
