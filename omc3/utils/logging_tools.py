"""
Logging Tools
-------------

Functions for easier use of logging, like automatic logger setup
(see: :meth:`~utils.logging_tools.get_logger`).
"""
import datetime
import inspect
import logging
import os
import sys
import time
import warnings
from contextlib import contextmanager
from io import StringIO

import pandas as pd

DIVIDER = "|"
NEWLINE = "\n" + " " * 10  # levelname + divider + 2
BASIC_FORMAT = '%(levelname)7s {div:s} %(message)s {div:s} %(name)s'.format(div=DIVIDER)
COLOR_LEVEL = '\33[0m\33[38;2;150;150;255m'
# COLOR_MESSAGE = '\33[0m\33[1m'
COLOR_MESSAGE = '\33[0m'
# COLOR_MESSAGE = '\33[0m'
# COLOR_MESSAGE_LOW = '\33[0m\33[38;2;160;160;160m'
COLOR_MESSAGE_LOW = '\33[0m\33[38;2;140;140;140m'
COLOR_WARN = '\33[0m\33[38;2;255;161;53m'
COLOR_ERROR = '\33[0m\33[38;2;216;31;42m'
COLOR_NAME = '\33[0m\33[38;2;80;80;80m'
COLOR_DIVIDER = '\33[0m\33[38;2;127;127;127m'
COLOR_RESET = '\33[0m'


NOTSET = logging.NOTSET
DEBUG = logging.DEBUG
INFO = logging.INFO
WARN = logging.WARN
WARNING = logging.WARNING
ERROR = logging.ERROR
CRITICAL = logging.CRITICAL
FATAL = logging.FATAL


# Classes and Contexts #########################################################


class MaxFilter(object):
    """To get messages only up to a certain level."""
    def __init__(self, level):
        self.__level = level

    def filter(self, log_record):
        return log_record.levelno <= self.__level


class DebugMode(object):
    """
    Context Manager for the debug mode.
    Hint: Does not work with ``@contextmanager`` from contextlib (even though nicer code),
    as the ``_get_caller`` would find **contextlib.py**.

    Args:
        active (bool): Defines if this manager is doing anything. Defaults to ``True``.
        log_file (str): File to log into.
    """
    def __init__(self, active=True, log_file=None):
        self.active = active
        if active:
            # get current logger
            caller_file = _get_caller()
            current_module = _get_current_module(caller_file)

            self.logger = logging.getLogger(".".join([current_module, os.path.basename(caller_file)]))

            # set level to debug
            self.current_level = self.logger.getEffectiveLevel()
            self.logger.setLevel(DEBUG)
            self.logger.debug("Running in Debug-Mode.")

            # create logfile name:
            now = "{:s}_".format(datetime.datetime.now().isoformat())
            if log_file is None:
                log_file = os.path.abspath(caller_file).replace(".pyc", "").replace(".py",
                                                                                    "") + ".log"
            self.log_file = os.path.join(os.path.dirname(log_file), now + os.path.basename(log_file))
            self.logger.debug("Writing log to file '{:s}'.".format(self.log_file))

            # add handlers
            self.file_h = file_handler(self.log_file, level=DEBUG)
            self.console_h = stream_handler(level=DEBUG, max_level=DEBUG)
            self.mod_logger = logging.getLogger(current_module)
            self.mod_logger.addHandler(self.file_h)
            self.mod_logger.addHandler(self.console_h)

            # stop time
            self.start_time = time.time()

    def __enter__(self):
        return None

    def __exit__(self, *args, **kwargs):
        if self.active:
            # summarize
            time_used = time.time() - self.start_time
            log_id = "" if self.log_file is None else "'{:s}'".format(
                os.path.basename(self.log_file))
            self.logger.debug("Exiting Debug-Mode {:s} after {:f}s.".format(log_id, time_used))

            # revert everything
            self.logger.setLevel(self.current_level)
            self.mod_logger.removeHandler(self.file_h)
            self.mod_logger.removeHandler(self.console_h)


class TempFile(object):
    """
    Context Manager. Lets another function write into a temporary file and logs its contents.
    It won't open the file, so only the files path is returned.

    Args:
        file_path (str): Place to write the tempfile to.
        log_func (func): The function with which the content should be logged (e.g. LOG.info).
    """

    def __init__(self, file_path, log_func):
        self.path = file_path
        self.log_func = log_func

    def __enter__(self):
        return self.path

    def __exit__(self, value, traceback):
        try:
            with open(self.path, "r") as f:
                content = f.read()
            self.log_func("{:s}:\n".format(self.path) + content)
        except IOError:
            self.log_func("{:s}: -file does not exist-".format(self.path))
        else:
            os.remove(self.path)


@contextmanager
def log_pandas_settings_with_copy(log_func):
    """Logs pandas ``SettingsWithCopy`` warning to loc_func instead of printing the warning."""
    caller_line = inspect.currentframe().f_back.f_back.f_lineno  # one frame for contextmanager
    old_mode = pd.options.mode.chained_assignment
    pd.options.mode.chained_assignment = 'warn'
    try:
        with warnings.catch_warnings(record=True) as warn_list:
            yield
        for w in warn_list:
            if not issubclass(w.category, pd.core.common.SettingWithCopyWarning):
                warnings.warn(w)
            else:
                message = w.message.args[0].split("\n")
                log_func("{:s} (l. {:d})".format(message[1], caller_line))
    finally:
        pd.options.mode.chained_assignment = old_mode


@contextmanager
def logging_silence():
    """Remove temporarily all loggers from root logger."""
    root_logger = getLogger("")
    handlers = list(root_logger.handlers)
    root_logger.handlers = []

    yield

    root_logger.handlers = handlers


@contextmanager
def unformatted_console_logging():
    """Log only to console and only unformatted."""
    with logging_silence():
        handler = stream_handler(level=NOTSET, fmt="%(message)s")
        rl = getLogger("")
        rl.addHandler(handler)

        yield

        rl.removeHandler(handler)


class TempStringLogger:
    """
    Temporarily log into a string that can be retrieved by ``get_log``.

    Args:
        module: module to log, defaults to the caller file.
        level: logging level, defaults to ``INFO``.
    """
    def __init__(self, module=None, level=INFO):
        if module is None:
            module = _get_caller_logger_name()

        self.stream = StringIO()
        self.level = level
        self.handler = stream_handler(stream=self.stream)
        self.log = getLogger(module)

    def __enter__(self):
        self.log.propagate = False
        self.log.setLevel(self.level)
        self.log.addHandler(self.handler)
        return self

    def __exit__(self, exc_type, exc_val, exc_tb):
        self.log.removeHandler(self.handler)

    def get_log(self):
        """ Get the log as string. """
        return self.stream.getvalue()


def odr_pprint(printer, odr_out):
    """Logs the odr output results. Adapted from odr_output pretty print."""
    printer('ODR-Summary:')
    printer(f'  Beta: {odr_out.beta}')
    printer(f'  Beta Std Error: {odr_out.sd_beta}')
    printer(f'  Beta Covariance: {odr_out.cov_beta}')
    if hasattr(odr_out, 'info'):
        printer(f'  Residual Variance: {odr_out.res_var}')
        printer(f'  Inverse Condition #: {odr_out.inv_condnum}')
        printer(f'  Reason(s) for Halting:')
        for r in odr_out.stopreason:
            printer(f'    {r}')


def list2str(list_: list) -> str:
    """Returns string representation of ``list_``, but without brackets."""
    return str(list_).lstrip("[").rstrip("]")

# Public Methods ###############################################################


def get_logger(name, level_root=DEBUG, level_console=INFO, fmt=BASIC_FORMAT, force_color=False):
    """
    Sets up logger if name is **__main__**. Returns logger based on module name.

    Args:
        name: only used to check if __name__ is __main__.
        level_root: main logging level, defaults to ``DEBUG``.
        level_console: console logging level, defaults to ``INFO``.
        fmt: Format of the logging. For default see ``BASIC_FORMAT``.

    Returns:
        Logger instance.
    """
    logger_name = _get_caller_logger_name()

    if name == "__main__":
        # set up root logger
        root_logger = logging.getLogger("")
        root_logger.handlers = []  # remove handlers in case someone already created them
        root_logger.setLevel(level_root)

        # print logs to the console
        root_logger.addHandler(
            stream_handler(
                level=max(level_console, DEBUG),
                max_level=INFO-1,
                fmt=_maybe_bring_color(fmt, DEBUG, force_color),
            )
        )

        root_logger.addHandler(
            stream_handler(
                level=max(level_console, INFO),
                max_level=WARNING-1,
                fmt=_maybe_bring_color(fmt, INFO, force_color),
            )
        )

        # print console warnings
        root_logger.addHandler(
            stream_handler(
                level=max(WARNING, level_console),
                max_level=ERROR-1,
                fmt=_maybe_bring_color(fmt, WARNING, force_color),
            )
        )

        # print errors to error-stream
        root_logger.addHandler(
            stream_handler(
                stream=sys.stderr,
                level=max(ERROR, level_console),
                fmt=fmt,
            )
        )

    # logger for the current file
    return logging.getLogger(logger_name)


def file_handler(logfile, level=DEBUG, fmt=BASIC_FORMAT):
    """Convenience function so the caller does not have to import logging."""
    handler = logging.FileHandler(logfile, mode='w', )
    handler.setLevel(level)
    formatter = logging.Formatter(fmt)
    handler.setFormatter(formatter)
    return handler


def stream_handler(stream=sys.stdout, level=DEBUG, fmt=BASIC_FORMAT, max_level=None):
    """Convenience function so the caller does not have to import logging."""
    handler = logging.StreamHandler(stream)
    handler.setLevel(level)
    console_formatter = logging.Formatter(fmt)
    handler.setFormatter(console_formatter)
    if max_level:
        handler.addFilter(MaxFilter(max_level))
    return handler


def add_module_handler(handler):
    """Add handler at current module level."""
    current_module = _get_current_module()
    logging.getLogger(current_module).addHandler(handler)


def add_root_handler(handler):
    """Add handler at root level."""
    logging.getLogger("").addHandler(handler)


def getLogger(name):
    """Convenience function so the caller does not have to import logging."""
    return logging.getLogger(name)


def get_my_logger_name():
    """Return the logger name for the caller."""
    return _get_caller_logger_name()


# Private Methods ##############################################################


def _get_caller():
    """Find the caller of the current log-function."""
    this_file, _ = os.path.splitext(__file__)
    caller_file = this_file
    caller_frame = inspect.currentframe()
    while this_file == caller_file:
        caller_frame = caller_frame.f_back
        (caller_file_full, _, _, _, _) = inspect.getframeinfo(caller_frame)
        caller_file, _ = os.path.splitext(caller_file_full)
    return caller_file


def _get_current_module(current_file=None):
    """Find the name of the current module."""
    if not current_file:
        current_file = _get_caller()
    path_parts = os.path.abspath(current_file).split(os.path.sep)

    repo_parts = os.path.abspath(
                    os.path.join(os.path.dirname(os.path.abspath(__file__)), os.path.pardir)
                    ).split(os.path.sep)

    current_module = '.'.join(path_parts[len(repo_parts):-1])
    return current_module


def _get_caller_logger_name():
    """Returns logger name of the caller."""
    caller_file = _get_caller()
    current_module = _get_current_module(caller_file)
    return ".".join([current_module, os.path.basename(caller_file)])


<<<<<<< HEAD
def _maybe_bring_color(format_string, colorlevel=INFO, force_color=False):
    """ Adds color to the logs (can only be used in a terminal) """
    if not (force_color or _use_color()):
=======
def _bring_color(format_string, colorlevel=INFO):
    """Adds color to the logs (can only be used in a terminal)."""
    if not sys.stdout.isatty():
        # Not a tty. You're being piped or redirected
>>>>>>> f426d8e8
        return format_string

    level = "%(levelname)"
    message = "%(message)"
    name = "%(name)"


    format_string = format_string.replace(level, COLOR_LEVEL + level)

    if colorlevel <= DEBUG:
        format_string = format_string.replace(message, COLOR_MESSAGE_LOW + message)
    elif colorlevel <= INFO:
        format_string = format_string.replace(message, COLOR_MESSAGE + message)
    elif colorlevel <= WARNING:
        format_string = format_string.replace(message, COLOR_WARN + message)
    else:
        format_string = format_string.replace(message, COLOR_ERROR + message)

    format_string = format_string.replace(name, COLOR_NAME + name)
    format_string = format_string.replace(DIVIDER, COLOR_DIVIDER + DIVIDER)
    format_string = format_string + COLOR_RESET

    return format_string


def _use_color():
    """ Checks if one should use colors. """
    return hasattr(sys.stdout, 'isatty') and sys.stdout.isatty()<|MERGE_RESOLUTION|>--- conflicted
+++ resolved
@@ -375,22 +375,14 @@
     return ".".join([current_module, os.path.basename(caller_file)])
 
 
-<<<<<<< HEAD
 def _maybe_bring_color(format_string, colorlevel=INFO, force_color=False):
-    """ Adds color to the logs (can only be used in a terminal) """
+    """Adds color to the logs (can only be used in a terminal)."""
     if not (force_color or _use_color()):
-=======
-def _bring_color(format_string, colorlevel=INFO):
-    """Adds color to the logs (can only be used in a terminal)."""
-    if not sys.stdout.isatty():
-        # Not a tty. You're being piped or redirected
->>>>>>> f426d8e8
         return format_string
 
     level = "%(levelname)"
     message = "%(message)"
     name = "%(name)"
-
 
     format_string = format_string.replace(level, COLOR_LEVEL + level)
 
@@ -411,5 +403,5 @@
 
 
 def _use_color():
-    """ Checks if one should use colors. """
+    """Checks if one should use colors."""
     return hasattr(sys.stdout, 'isatty') and sys.stdout.isatty()