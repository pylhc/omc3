--- conflicted
+++ resolved
@@ -31,11 +31,8 @@
     "tables>=3.6.0",
     "uncertainties>=3.1.4",
     "optics-functions>=0.1.0",
-<<<<<<< HEAD
+    "turn_by_turn>=0.2.0",
     "jpype1>=1.3.0",
-=======
-    "turn_by_turn>=0.2.0",
->>>>>>> 124dbc9f
 ]
 
 # Extra dependencies
