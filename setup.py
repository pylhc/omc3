--- conflicted
+++ resolved
@@ -21,15 +21,10 @@
     "matplotlib>=3.2.0",
     "Pillow>=6.2.2",  # not our dependency but older versions crash with mpl
     "numpy>=1.19.0",
-    "pandas>=0.25",
+    "pandas>=1.0",
     "scipy>=1.5.0",
-<<<<<<< HEAD
-    "scikit-learn>=0.22.0",
-    "tfs-pandas>=1.0",
-=======
     "scikit-learn>=0.23.0",
     "tfs-pandas>=2.0",
->>>>>>> 14c89727
     "generic-parser>=1.0.6",
     "sdds>=0.1.3",
     "pytz>=2018.9",
