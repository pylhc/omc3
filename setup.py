import pathlib
import setuptools

# The directory containing this file
TOPLEVEL_DIR = pathlib.Path(__file__).parent.absolute()
ABOUT_FILE = TOPLEVEL_DIR / "omc3" / "__init__.py"
README = TOPLEVEL_DIR / "README.md"

# Information on the omc3 package
ABOUT_OMC3: dict = {}
with ABOUT_FILE.open("r") as f:
    exec(f.read(), ABOUT_OMC3)

with README.open("r") as docs:
    long_description = docs.read()

# Dependencies for the package itself
DEPENDENCIES = [
<<<<<<< HEAD
    "matplotlib>=3.1.0"
=======
    "matplotlib>=3.1.0",
>>>>>>> 73735fd6
    "numpy>=1.14.1",
    "pandas>=0.24.0,<1.0",
    "scipy>=1.0.0",
    "scikit-learn>=0.20.3",
    "tfs-pandas>=1.0.3",
    "generic-parser>=1.0.6",
    "sdds>=0.1.3",
    "pytz>=2018.9",
    "h5py>=2.7.0",
]

# Dependencies that should only be installed for test purposes
TEST_DEPENDENCIES = [
    "pytest>=5.2",
    "pytest-cov>=2.6",
    "hypothesis>=3.23.0",
    "attrs>=19.2.0",
]

# pytest-runner to be able to run pytest via setuptools
SETUP_REQUIRES = ["pytest-runner"]

# Extra dependencies for tools
EXTRA_DEPENDENCIES = {"doc": ["sphinx", "travis-sphinx", "sphinx_rtd_theme"]}


setuptools.setup(
    name=ABOUT_OMC3["__title__"],
    version=ABOUT_OMC3["__version__"],
    description=ABOUT_OMC3["__description__"],
    long_description=long_description,
    long_description_content_type="text/markdown",
    author=ABOUT_OMC3["__author__"],
    author_email=ABOUT_OMC3["__author_email__"],
    url=ABOUT_OMC3["__url__"],
    packages=setuptools.find_packages(exclude=["tests", "doc", "bin"]),
    python_requires=">=3.6",
    license=ABOUT_OMC3["__license__"],
    classifiers=[
        "Intended Audience :: Science/Research",
        "License :: OSI Approved :: GNU General Public License v3 (GPLv3)",
        "Natural Language :: English",
        "Programming Language :: Python",
        "Programming Language :: Python :: 3 :: Only",
        "Programming Language :: Python :: 3.6",
        "Programming Language :: Python :: 3.7",
        "Programming Language :: Python :: 3.8",
        "Topic :: Scientific/Engineering :: Physics",
        "Topic :: Scientific/Engineering :: Visualization",
    ],
    install_requires=DEPENDENCIES,
    tests_require=DEPENDENCIES + TEST_DEPENDENCIES,
    extras_require=EXTRA_DEPENDENCIES,
    setup_requires=SETUP_REQUIRES,
)<|MERGE_RESOLUTION|>--- conflicted
+++ resolved
@@ -16,11 +16,7 @@
 
 # Dependencies for the package itself
 DEPENDENCIES = [
-<<<<<<< HEAD
-    "matplotlib>=3.1.0"
-=======
     "matplotlib>=3.1.0",
->>>>>>> 73735fd6
     "numpy>=1.14.1",
     "pandas>=0.24.0,<1.0",
     "scipy>=1.0.0",
