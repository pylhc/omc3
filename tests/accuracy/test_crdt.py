<<<<<<< HEAD
import os
from os.path import abspath, dirname, isdir, join
from shutil import rmtree

=======
from pathlib import Path
>>>>>>> ae0d643b
import numpy as np
import pytest
import tfs

from omc3.hole_in_one import hole_in_one_entrypoint
from omc3.optics_measurements import crdt

# accuracy limits of crdt to ptc, octupole is relaxed as single octupole with a nonideal WP gives weak CRDT
ACCURACY_LIMIT = dict(coupling=0.01, sextupole=0.01, skewsextupole=0.03, octupole=0.23,)


# Levels below which CRDT are not used for test comparison
NOISELEVEL_AMP = dict(coupling=1e-2, sextupole=1e-2, skewsextupole=1e-2, octupole=0.5,)
NOISELEVEL_COMPLEX = dict(coupling=1e-3, sextupole=1e-3, skewsextupole=1e-3, octupole=1.5,)


MEASURE_OPTICS_SETTINGS = dict(
    harpy=False,
    optics=True,
    nonlinear=["crdt"],
    compensation="none",
    accel="lhc",
    ats=True,
    beam=1,
    dpp=0.0,
    model_dir=str(Path(__file__).parent.parent / "inputs" / "models" / "inj_beam1"),
    year="2018",
)

LIN_DIR = Path(__file__).parent.parent / "inputs" / "crdt"

ORDERS = ['coupling', 'sextupole', 'skewsextupole', 'octupole']

<<<<<<< HEAD
def _create_input(order):
    path_to_lin = join(LIN_DIR, order)
    optics_opt = MEASURE_OPTICS_SETTINGS.copy()
    optics_opt.update(
        {
            "files": [join(path_to_lin, f"{order}{idx}") for idx in range(1, 4)],
            "outputdir": abspath(join(RESULTS_PATH, order)),
        }
    )
    hole_in_one_entrypoint(**optics_opt)
    return (optics_opt, path_to_lin)
=======
>>>>>>> ae0d643b

@pytest.fixture(scope='module')
def _create_input(tmp_path_factory):
    omc3_input = {}

<<<<<<< HEAD
PRECREATED_INPUT = {
    order: _create_input(order) for order in ["coupling", "sextupole", "skewsextupole", "octupole"]
}


@pytest.mark.extended
@pytest.mark.parametrize("order", ["coupling", "sextupole", "skewsextupole", "octupole"])
def test_crdt_amp(order):
    (optics_opt, path_to_lin) = PRECREATED_INPUT[order]
    ptc_crdt = tfs.read(join(path_to_lin, "ptc_crdt.tfs"), index="NAME")

    for crdt_dict in crdt.CRDTS:
        if order == crdt_dict["order"]:
            hio_crdt = tfs.read(
                join(optics_opt["outputdir"], "crdt", order, f'{crdt_dict["term"]}.tfs'),
                index="NAME",
            )
            assert (
                _max_dev(
                    hio_crdt["AMP"].to_numpy(),
                    ptc_crdt[f"{crdt_dict['term']}_ABS"].to_numpy(),
                    NOISELEVEL_AMP[order],
                )
                < ACCURACY_LIMIT[order]
            )


@pytest.mark.extended
@pytest.mark.parametrize("order", ["coupling", "sextupole", "skewsextupole"])
def test_crdt_complex(order):
    (optics_opt, path_to_lin) = PRECREATED_INPUT[order]
    ptc_crdt = tfs.read(join(path_to_lin, "ptc_crdt.tfs"), index="NAME")

    for crdt_dict in crdt.CRDTS:
        if order == crdt_dict["order"]:
            hio_crdt = tfs.read(
                join(optics_opt["outputdir"], "crdt", order, f'{crdt_dict["term"]}.tfs'),
                index="NAME",
            )

            assert (
                _max_dev(
                    hio_crdt["REAL"].to_numpy(),
                    ptc_crdt[f"{crdt_dict['term']}_REAL"].to_numpy(),
                    NOISELEVEL_COMPLEX[order],
                )
                < ACCURACY_LIMIT[order]
            )

            assert (
                _max_dev(
                    hio_crdt["IMAG"].to_numpy(),
                    ptc_crdt[f"{crdt_dict['term']}_IMAG"].to_numpy(),
                    NOISELEVEL_COMPLEX[order],
                )
                < ACCURACY_LIMIT[order]
            )
=======
    for order in ORDERS:
        path_to_lin = LIN_DIR / order
        optics_opt = MEASURE_OPTICS_SETTINGS.copy()
        optics_opt.update({
            'files': [str(path_to_lin / f'{order}{idx}') for idx in range(1, 4)],
            'outputdir': tmp_path_factory.mktemp(order).resolve(),
            })
        hole_in_one_entrypoint(**optics_opt)
        omc3_input[order] = (optics_opt, path_to_lin)
    yield omc3_input


@pytest.mark.extended
@pytest.mark.parametrize("order", ORDERS)
def test_crdt_amp(order, _create_input):
    omc3_input = _create_input
    (optics_opt, path_to_lin) = omc3_input[order]
    ptc_crdt = tfs.read(path_to_lin / 'ptc_crdt.tfs', index="NAME")

    for crdt_dict in crdt.CRDTS:
        if order == crdt_dict["order"]:
            hio_crdt = tfs.read(optics_opt["outputdir"] / "crdt" / order /  f'{crdt_dict["term"]}.tfs',
                                index="NAME")
            assert _max_dev(hio_crdt["AMP"].to_numpy(),
                            ptc_crdt[f"{crdt_dict['term']}_ABS"].to_numpy(),
                            NOISELEVEL_AMP[order]) < ACCURACY_LIMIT[order]


@pytest.mark.extended
@pytest.mark.parametrize("order", ORDERS[:3])
def test_crdt_complex(order, _create_input):
    omc3_input = _create_input
    (optics_opt, path_to_lin) = omc3_input[order]
    ptc_crdt = tfs.read(path_to_lin / 'ptc_crdt.tfs', index="NAME")

    for crdt_dict in crdt.CRDTS:
        if order == crdt_dict["order"]:
            hio_crdt = tfs.read(optics_opt["outputdir"] / "crdt" /  order / f'{crdt_dict["term"]}.tfs',
                                index="NAME")

            assert _max_dev(hio_crdt["REAL"].to_numpy(),
                            ptc_crdt[f"{crdt_dict['term']}_REAL"].to_numpy(),
                            NOISELEVEL_COMPLEX[order]) < ACCURACY_LIMIT[order]

            assert _max_dev(hio_crdt["IMAG"].to_numpy(),
                            ptc_crdt[f"{crdt_dict['term']}_IMAG"].to_numpy(),
                            NOISELEVEL_COMPLEX[order]) < ACCURACY_LIMIT[order]

>>>>>>> ae0d643b

def _rel_dev(a, b, limit):
    a = a[np.abs(b) > limit]
    b = b[np.abs(b) > limit]
    return np.abs((a - b) / b)


def _max_dev(a, b, limit):
    return np.max(_rel_dev(a, b, limit))<|MERGE_RESOLUTION|>--- conflicted
+++ resolved
@@ -1,33 +1,40 @@
-<<<<<<< HEAD
-import os
-from os.path import abspath, dirname, isdir, join
-from shutil import rmtree
-
-=======
 from pathlib import Path
->>>>>>> ae0d643b
 import numpy as np
 import pytest
 import tfs
-
 from omc3.hole_in_one import hole_in_one_entrypoint
 from omc3.optics_measurements import crdt
 
 # accuracy limits of crdt to ptc, octupole is relaxed as single octupole with a nonideal WP gives weak CRDT
-ACCURACY_LIMIT = dict(coupling=0.01, sextupole=0.01, skewsextupole=0.03, octupole=0.23,)
+ACCURACY_LIMIT = dict(
+    coupling=0.01,
+    sextupole=0.01,
+    skewsextupole=0.03,
+    octupole=0.23,
+)
 
 
 # Levels below which CRDT are not used for test comparison
-NOISELEVEL_AMP = dict(coupling=1e-2, sextupole=1e-2, skewsextupole=1e-2, octupole=0.5,)
-NOISELEVEL_COMPLEX = dict(coupling=1e-3, sextupole=1e-3, skewsextupole=1e-3, octupole=1.5,)
+NOISELEVEL_AMP = dict(
+    coupling=1E-2,
+    sextupole=1E-2,
+    skewsextupole=1E-2,
+    octupole=0.5,
+)
+NOISELEVEL_COMPLEX = dict(
+    coupling=1E-3,
+    sextupole=1E-3,
+    skewsextupole=1E-3,
+    octupole=1.5,
+)
 
 
 MEASURE_OPTICS_SETTINGS = dict(
     harpy=False,
     optics=True,
-    nonlinear=["crdt"],
+    nonlinear=['crdt'],
     compensation="none",
-    accel="lhc",
+    accel='lhc',
     ats=True,
     beam=1,
     dpp=0.0,
@@ -39,84 +46,11 @@
 
 ORDERS = ['coupling', 'sextupole', 'skewsextupole', 'octupole']
 
-<<<<<<< HEAD
-def _create_input(order):
-    path_to_lin = join(LIN_DIR, order)
-    optics_opt = MEASURE_OPTICS_SETTINGS.copy()
-    optics_opt.update(
-        {
-            "files": [join(path_to_lin, f"{order}{idx}") for idx in range(1, 4)],
-            "outputdir": abspath(join(RESULTS_PATH, order)),
-        }
-    )
-    hole_in_one_entrypoint(**optics_opt)
-    return (optics_opt, path_to_lin)
-=======
->>>>>>> ae0d643b
 
 @pytest.fixture(scope='module')
 def _create_input(tmp_path_factory):
     omc3_input = {}
 
-<<<<<<< HEAD
-PRECREATED_INPUT = {
-    order: _create_input(order) for order in ["coupling", "sextupole", "skewsextupole", "octupole"]
-}
-
-
-@pytest.mark.extended
-@pytest.mark.parametrize("order", ["coupling", "sextupole", "skewsextupole", "octupole"])
-def test_crdt_amp(order):
-    (optics_opt, path_to_lin) = PRECREATED_INPUT[order]
-    ptc_crdt = tfs.read(join(path_to_lin, "ptc_crdt.tfs"), index="NAME")
-
-    for crdt_dict in crdt.CRDTS:
-        if order == crdt_dict["order"]:
-            hio_crdt = tfs.read(
-                join(optics_opt["outputdir"], "crdt", order, f'{crdt_dict["term"]}.tfs'),
-                index="NAME",
-            )
-            assert (
-                _max_dev(
-                    hio_crdt["AMP"].to_numpy(),
-                    ptc_crdt[f"{crdt_dict['term']}_ABS"].to_numpy(),
-                    NOISELEVEL_AMP[order],
-                )
-                < ACCURACY_LIMIT[order]
-            )
-
-
-@pytest.mark.extended
-@pytest.mark.parametrize("order", ["coupling", "sextupole", "skewsextupole"])
-def test_crdt_complex(order):
-    (optics_opt, path_to_lin) = PRECREATED_INPUT[order]
-    ptc_crdt = tfs.read(join(path_to_lin, "ptc_crdt.tfs"), index="NAME")
-
-    for crdt_dict in crdt.CRDTS:
-        if order == crdt_dict["order"]:
-            hio_crdt = tfs.read(
-                join(optics_opt["outputdir"], "crdt", order, f'{crdt_dict["term"]}.tfs'),
-                index="NAME",
-            )
-
-            assert (
-                _max_dev(
-                    hio_crdt["REAL"].to_numpy(),
-                    ptc_crdt[f"{crdt_dict['term']}_REAL"].to_numpy(),
-                    NOISELEVEL_COMPLEX[order],
-                )
-                < ACCURACY_LIMIT[order]
-            )
-
-            assert (
-                _max_dev(
-                    hio_crdt["IMAG"].to_numpy(),
-                    ptc_crdt[f"{crdt_dict['term']}_IMAG"].to_numpy(),
-                    NOISELEVEL_COMPLEX[order],
-                )
-                < ACCURACY_LIMIT[order]
-            )
-=======
     for order in ORDERS:
         path_to_lin = LIN_DIR / order
         optics_opt = MEASURE_OPTICS_SETTINGS.copy()
@@ -165,12 +99,11 @@
                             ptc_crdt[f"{crdt_dict['term']}_IMAG"].to_numpy(),
                             NOISELEVEL_COMPLEX[order]) < ACCURACY_LIMIT[order]
 
->>>>>>> ae0d643b
 
 def _rel_dev(a, b, limit):
     a = a[np.abs(b) > limit]
     b = b[np.abs(b) > limit]
-    return np.abs((a - b) / b)
+    return np.abs((a-b)/b)
 
 
 def _max_dev(a, b, limit):
