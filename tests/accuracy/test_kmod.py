--- conflicted
+++ resolved
@@ -16,129 +16,60 @@
           'Num Precision': 1E-15,
           'Meas Precision': 0.1}
 
-<<<<<<< HEAD
-class ExtendedTests:
-    @staticmethod
-    def test_kmod_simulation_ip1b1(_workdir_path):
-
-        analyse_kmod(betastar_and_waist=[0.25, 0.0],
-                     working_directory=_workdir_path,
-                     beam='B1',
-                     simulation=True,
-                     no_sig_digits=True,
-                     no_plots=False,
-                     interaction_point='ip1',
-                     cminus=0.0,
-                     misalignment=0.0,
-                     errorK=0.0,
-                     errorL=0.0,
-                     tune_uncertainty=0.0E-5)
-        results = tfs.read(join(_workdir_path, "ip1B1", f"{RESULTS_FILE_NAME}{EXT}"))
-        beta_twiss = {'X': 0.25, 'Y': 0.25}
-
-        for plane in PLANES:
-            beta_sim = beta_twiss[plane]
-            beta_meas = results[f"{BETA}{STAR}{plane}"].loc[0]
-            assert (np.abs(beta_meas-beta_sim))/beta_sim < LIMITS['Accuracy']
-            beta_err_meas = results[f"{ERR}{BETA}{STAR}{plane}"].loc[0]
-            assert (np.abs(beta_err_meas)) < LIMITS['Num Precision']
-
-    @staticmethod
-    def test_kmod_phase_simulation_ip5b1(_workdir_path):
-        analyse_kmod(betastar_and_waist=[19.2, 0.0],
-                     working_directory=_workdir_path,
-                     beam='B1',
-                     simulation=True,
-                     no_sig_digits=True,
-                     no_plots=False,
-                     interaction_point='ip5',
-                     cminus=0.0,
-                     misalignment=0.0,
-                     errorK=0.0,
-                     errorL=0.0,
-                     tune_uncertainty=0.0E-5,
-                     phase_weight=0.5,
-                     model_dir=_workdir_path)
-        results = tfs.read(join(_workdir_path, "ip5B1", f"{RESULTS_FILE_NAME}{EXT}"))
-        beta_twiss = {'X': 19.2, 'Y': 19.2}
-
-        for plane in PLANES:
-            beta_sim = beta_twiss[plane]
-            beta_meas = results[f"{BETA}{STAR}{plane}"].loc[0]
-            assert (np.abs(beta_meas - beta_sim)) / beta_sim < LIMITS['Accuracy']
-            beta_err_meas = results[f"{ERR}{BETA}{STAR}{plane}"].loc[0]
-            assert (np.abs(beta_err_meas)) < LIMITS['Num Precision']
-
-    @staticmethod
-    def test_kmod_phase_measured_ip5b1(_workdir_path):
-        analyse_kmod(betastar_and_waist=[19.2, 0.0],
-                     working_directory=_workdir_path,
-                     beam='B1',
-                     simulation=True,
-                     no_sig_digits=True,
-                     no_plots=False,
-                     interaction_point='ip5',
-                     cminus=0.0,
-                     misalignment=0.0,
-                     errorK=0.0,
-                     errorL=0.0,
-                     tune_uncertainty=0.0E-5,
-                     phase_weight=0.5,
-                     measurement_dir=_workdir_path)
-        results = tfs.read(join(_workdir_path, "ip5B1", f"{RESULTS_FILE_NAME}{EXT}"))
-        beta_twiss = {'X': 19.2, 'Y': 19.2}
-
-        for plane in PLANES:
-            beta_sim = beta_twiss[plane]
-            beta_meas = results[f"{BETA}{STAR}{plane}"].loc[0]
-            assert (np.abs(beta_meas - beta_sim)) / beta_sim < LIMITS['Accuracy']
-            beta_err_meas = results[f"{ERR}{BETA}{STAR}{plane}"].loc[0]
-            assert (np.abs(beta_err_meas)) < LIMITS['Num Precision']
-
-    @staticmethod
-    def test_kmod_simulation_ip1b2(_workdir_path):
-
-        analyse_kmod(betastar_and_waist=[0.25, 0.25, 0.0],
-                     working_directory=_workdir_path,
-                     beam='B2',
-                     simulation=True,
-                     no_sig_digits=True,
-                     no_plots=False,
-                     no_autoclean=True,
-                     interaction_point='ip1',
-                     cminus=0.0,
-                     misalignment=0.0,
-                     errorK=0.0,
-                     errorL=0.0,
-                     tune_uncertainty=0.0E-5)
-        results = tfs.read(join(_workdir_path, "ip1B2", f"{RESULTS_FILE_NAME}{EXT}"))
-        beta_twiss = {'X': 0.25, 'Y': 0.25}
-
-        for plane in PLANES:
-            beta_sim = beta_twiss[plane]
-            beta_meas = results[f"{BETA}{STAR}{plane}"].loc[0]
-            assert (np.abs(beta_meas-beta_sim))/beta_sim < LIMITS['Accuracy']
-            beta_err_meas = results[f"{ERR}{BETA}{STAR}{plane}"].loc[0]
-            assert (np.abs(beta_err_meas)) < LIMITS['Num Precision']
-
-    @staticmethod
-    def test_kmod_meas_ip1b1(_workdir_path):
-
-        analyse_kmod(betastar_and_waist=[0.44, 0.44, 0.0, 0.0],
-                     working_directory=_workdir_path,
-                     beam='B1',
-                     simulation=False,
-                     no_sig_digits=True,
-                     no_plots=False,
-                     interaction_point='ip1',
-                     cminus=0.0,
-                     misalignment=0.0,
-                     errorK=0.0,
-                     errorL=0.0,
-                     tune_uncertainty=2.5E-5)
-        results = tfs.read(join(_workdir_path, "ip1B1", f"{RESULTS_FILE_NAME}{EXT}"))
-        beta_prev = {'X': 0.45, 'Y': 0.43}
-=======
+
+
+@pytest.mark.extended
+def test_kmod_phase_simulation_ip5b1(_workdir_path):
+    analyse_kmod(betastar_and_waist=[19.2, 0.0],
+                 working_directory=_workdir_path,
+                 beam='B1',
+                 simulation=True,
+                 no_sig_digits=True,
+                 no_plots=False,
+                 interaction_point='ip5',
+                 cminus=0.0,
+                 misalignment=0.0,
+                 errorK=0.0,
+                 errorL=0.0,
+                 tune_uncertainty=0.0E-5,
+                 phase_weight=0.5,
+                 model_dir=_workdir_path)
+    results = tfs.read(join(_workdir_path, "ip5B1", f"{RESULTS_FILE_NAME}{EXT}"))
+    beta_twiss = {'X': 19.2, 'Y': 19.2}
+
+    for plane in PLANES:
+        beta_sim = beta_twiss[plane]
+        beta_meas = results[f"{BETA}{STAR}{plane}"].loc[0]
+        assert (np.abs(beta_meas - beta_sim)) / beta_sim < LIMITS['Accuracy']
+        beta_err_meas = results[f"{ERR}{BETA}{STAR}{plane}"].loc[0]
+        assert (np.abs(beta_err_meas)) < LIMITS['Num Precision']
+
+@pytest.mark.extended
+def test_kmod_phase_measured_ip5b1(_workdir_path):
+    analyse_kmod(betastar_and_waist=[19.2, 0.0],
+                 working_directory=_workdir_path,
+                 beam='B1',
+                 simulation=True,
+                 no_sig_digits=True,
+                 no_plots=False,
+                 interaction_point='ip5',
+                 cminus=0.0,
+                 misalignment=0.0,
+                 errorK=0.0,
+                 errorL=0.0,
+                 tune_uncertainty=0.0E-5,
+                 phase_weight=0.5,
+                 measurement_dir=_workdir_path)
+    results = tfs.read(join(_workdir_path, "ip5B1", f"{RESULTS_FILE_NAME}{EXT}"))
+    beta_twiss = {'X': 19.2, 'Y': 19.2}
+
+    for plane in PLANES:
+        beta_sim = beta_twiss[plane]
+        beta_meas = results[f"{BETA}{STAR}{plane}"].loc[0]
+        assert (np.abs(beta_meas - beta_sim)) / beta_sim < LIMITS['Accuracy']
+        beta_err_meas = results[f"{ERR}{BETA}{STAR}{plane}"].loc[0]
+        assert (np.abs(beta_err_meas)) < LIMITS['Num Precision']
+
 
 @pytest.mark.extended
 def test_kmod_simulation_ip1b1(_workdir_path):
@@ -267,160 +198,39 @@
     for inst in results.index:
         beta_x, beta_y = original[inst]
         betas = dict(X=beta_x, Y=beta_y)
->>>>>>> 32d49aae
         for plane in PLANES:
             beta_meas = results[f"{BETA}{plane}"].loc[inst]
             assert (np.abs(beta_meas-betas[plane]))/betas[plane] < LIMITS['Meas Accuracy']
             beta_err_meas = results[f"{ERR}{BETA}{plane}"].loc[inst]
             assert (beta_err_meas/beta_meas) < LIMITS['Meas Precision']
 
-<<<<<<< HEAD
-    @staticmethod
-    def test_kmod_meas_ip1b2(_workdir_path):
-
-        analyse_kmod(betastar_and_waist=[0.44, 0.0],
-                     working_directory=_workdir_path,
-                     beam='B2',
-                     simulation=False,
-                     no_sig_digits=True,
-                     no_plots=False,
-                     interaction_point='ip1',
-                     cminus=0.0,
-                     misalignment=0.0,
-                     errorK=0.0,
-                     errorL=0.0,
-                     tune_uncertainty=2.5E-5)
-        results = tfs.read(join(_workdir_path, "ip1B2", f"{RESULTS_FILE_NAME}{EXT}"))
-        beta_prev = {'X': 0.387, 'Y': 0.410}
-        for plane in PLANES:
-
-            beta_meas = results[f"{BETA}{STAR}{plane}"].loc[0]
-            assert (np.abs(beta_meas-beta_prev[plane]))/beta_prev[plane] < LIMITS['Meas Accuracy']
-            beta_err_meas = results[f"{ERR}{BETA}{STAR}{plane}"].loc[0]
-            assert (beta_err_meas/beta_meas) < LIMITS['Meas Precision']
-
-    @staticmethod
-    def test_kmod_meas_ip4b1(_workdir_path):
-
-        analyse_kmod(betastar_and_waist=[200.0, -100.0],
-                     working_directory=_workdir_path,
-                     beam='B1',
-                     simulation=False,
-                     no_sig_digits=True,
-                     no_plots=False,
-                     circuits=['RQ6.R4B1', 'RQ7.R4B1'],
-                     cminus=0.0,
-                     misalignment=0.0,
-                     errorK=0.0,
-                     errorL=0.0,
-                     tune_uncertainty=0.5E-5)
-        results = tfs.read(join(_workdir_path, "MQY.6R4.B1-MQM.7R4.B1", f"{INSTRUMENTS_FILE_NAME}{EXT}"), index='NAME')
-
-        original = {
-                    'BPMCS.7R4.B1': (17.5074335336, 157.760070696),
-                    'BPM.7R4.B1': (17.6430538896, 157.972911909),
-                    'BQSH.7R4.B1': (455.457631868, 124.586686684),
-                    'BPLH.7R4.B1': (423.68951095, 123.578577484)
-        }
-
-        for inst in results.index:
-            beta_x, beta_y = original[inst]
-            betas = dict(X=beta_x, Y=beta_y)
-            for plane in PLANES:
-                beta_meas = results[f"{BETA}{plane}"].loc[inst]
-                assert (np.abs(beta_meas-betas[plane]))/betas[plane] < LIMITS['Meas Accuracy']
-                beta_err_meas = results[f"{ERR}{BETA}{plane}"].loc[inst]
-                assert (beta_err_meas/beta_meas) < LIMITS['Meas Precision']
-
-    @staticmethod
-    def test_kmod_simulation_ip4b1(_workdir_path):
-
-        analyse_kmod(betastar_and_waist=[200.0, -100.0],
-                     working_directory=_workdir_path,
-                     beam='B1',
-                     simulation=True,
-                     no_sig_digits=True,
-                     no_plots=False,
-                     circuits=['RQ6.R4B1', 'RQ7.R4B1'],
-                     cminus=0.0,
-                     misalignment=0.0,
-                     errorK=0.0,
-                     errorL=0.0,
-                     tune_uncertainty=0.5E-5)
-        results = tfs.read(join(_workdir_path, "MQY.6R4.B1-MQM.7R4.B1", f"{INSTRUMENTS_FILE_NAME}{EXT}"), index='NAME')
-
-        original = {
-            'BPMCS.7R4.B1': (3.64208332528655e+01, 9.46041254954643e+01),
-            'BPM.7R4.B1': (3.61317067929723e+01, 9.48945562104017e+01),
-            'BQSH.7R4.B1': (5.07121388372368e+02, 9.07140610660815e+01),
-            'BPLH.7R4.B1': (4.79632975072045e+02, 8.65331699893341e+01)
-        }
-        for inst in results.index:
-            beta_x, beta_y = original[inst]
-            betas = dict(X=beta_x, Y=beta_y)
-            for plane in PLANES:
-                beta_meas = results[f"{BETA}{plane}"].loc[inst]
-                assert (np.abs(beta_meas - betas[plane])) / betas[plane] < LIMITS['Meas Accuracy']
-                beta_err_meas = results[f"{ERR}{BETA}{plane}"].loc[inst]
-                assert (beta_err_meas / beta_meas) < LIMITS['Meas Precision']
-
-    @staticmethod
-    def test_kmod_meas_ip4b2(_workdir_path):
-
-        analyse_kmod(betastar_and_waist=[200.0, -100.0],
-                     working_directory=_workdir_path,
-                     beam='B2',
-                     simulation=False,
-                     no_sig_digits=True,
-                     no_plots=False,
-                     circuits=['RQ7.L4B2', 'RQ6.L4B2'],
-                     cminus=0.0,
-                     misalignment=0.0,
-                     errorK=0.0,
-                     errorL=0.0,
-                     tune_uncertainty=0.5E-5)
-        results = tfs.read(join(_workdir_path, "MQM.7L4.B2-MQY.6L4.B2", f"{INSTRUMENTS_FILE_NAME}{EXT}"), index='NAME')
-
-        original = {
-                    'BPMYA.6L4.B2': (456.789268726, 149.073169556),
-                    'BGVCA.B7L4.B2': (119.359634764, 152.116072289),
-                    'BPLH.B7L4.B2': (434.440558008, 148.460642194),
-                    'BPLH.A7L4.B2': (441.781928671, 148.654814221)
-        }
-
-        for inst in results.index:
-            beta_x, beta_y = original[inst]
-            betas = dict(X=beta_x, Y=beta_y)
-            for plane in PLANES:
-                beta_meas = results[f"{BETA}{plane}"].loc[inst]
-                assert (np.abs(beta_meas - betas[plane])) / betas[plane] < LIMITS['Meas Accuracy']
-                beta_err_meas = results[f"{ERR}{BETA}{plane}"].loc[inst]
-                assert (beta_err_meas / beta_meas) < LIMITS['Meas Precision']
-=======
-@pytest.mark.extended
-def test_kmod_meas_ip4b2(_workdir_path):
+
+
+
+
+@pytest.mark.extended
+def test_kmod_simulation_ip4b1(_workdir_path):
 
     analyse_kmod(betastar_and_waist=[200.0, -100.0],
-                    working_directory=_workdir_path,
-                    beam='B2',
-                    simulation=False,
-                    no_sig_digits=True,
-                    no_plots=False,
-                    circuits=['RQ7.L4B2', 'RQ6.L4B2'],
-                    cminus=0.0,
-                    misalignment=0.0,
-                    errorK=0.0,
-                    errorL=0.0,
-                    tune_uncertainty=0.5E-5)
-    results = tfs.read(join(_workdir_path, "MQM.7L4.B2-MQY.6L4.B2", f"{INSTRUMENTS_FILE_NAME}{EXT}"), index='NAME')
+                 working_directory=_workdir_path,
+                 beam='B1',
+                 simulation=True,
+                 no_sig_digits=True,
+                 no_plots=False,
+                 circuits=['RQ6.R4B1', 'RQ7.R4B1'],
+                 cminus=0.0,
+                 misalignment=0.0,
+                 errorK=0.0,
+                 errorL=0.0,
+                 tune_uncertainty=0.5E-5)
+    results = tfs.read(join(_workdir_path, "MQY.6R4.B1-MQM.7R4.B1", f"{INSTRUMENTS_FILE_NAME}{EXT}"), index='NAME')
 
     original = {
-                'BPMYA.6L4.B2': (456.789268726, 149.073169556),
-                'BGVCA.B7L4.B2': (119.359634764, 152.116072289),
-                'BPLH.B7L4.B2': (434.440558008, 148.460642194),
-                'BPLH.A7L4.B2': (441.781928671, 148.654814221)
+        'BPMCS.7R4.B1': (3.64208332528655e+01, 9.46041254954643e+01),
+        'BPM.7R4.B1': (3.61317067929723e+01, 9.48945562104017e+01),
+        'BQSH.7R4.B1': (5.07121388372368e+02, 9.07140610660815e+01),
+        'BPLH.7R4.B1': (4.79632975072045e+02, 8.65331699893341e+01)
     }
-
     for inst in results.index:
         beta_x, beta_y = original[inst]
         betas = dict(X=beta_x, Y=beta_y)
@@ -429,7 +239,39 @@
             assert (np.abs(beta_meas - betas[plane])) / betas[plane] < LIMITS['Meas Accuracy']
             beta_err_meas = results[f"{ERR}{BETA}{plane}"].loc[inst]
             assert (beta_err_meas / beta_meas) < LIMITS['Meas Precision']
->>>>>>> 32d49aae
+
+@pytest.mark.extended
+def test_kmod_meas_ip4b2(_workdir_path):
+
+    analyse_kmod(betastar_and_waist=[200.0, -100.0],
+                    working_directory=_workdir_path,
+                    beam='B2',
+                    simulation=False,
+                    no_sig_digits=True,
+                    no_plots=False,
+                    circuits=['RQ7.L4B2', 'RQ6.L4B2'],
+                    cminus=0.0,
+                    misalignment=0.0,
+                    errorK=0.0,
+                    errorL=0.0,
+                    tune_uncertainty=0.5E-5)
+    results = tfs.read(join(_workdir_path, "MQM.7L4.B2-MQY.6L4.B2", f"{INSTRUMENTS_FILE_NAME}{EXT}"), index='NAME')
+
+    original = {
+                'BPMYA.6L4.B2': (456.789268726, 149.073169556),
+                'BGVCA.B7L4.B2': (119.359634764, 152.116072289),
+                'BPLH.B7L4.B2': (434.440558008, 148.460642194),
+                'BPLH.A7L4.B2': (441.781928671, 148.654814221)
+    }
+
+    for inst in results.index:
+        beta_x, beta_y = original[inst]
+        betas = dict(X=beta_x, Y=beta_y)
+        for plane in PLANES:
+            beta_meas = results[f"{BETA}{plane}"].loc[inst]
+            assert (np.abs(beta_meas - betas[plane])) / betas[plane] < LIMITS['Meas Accuracy']
+            beta_err_meas = results[f"{ERR}{BETA}{plane}"].loc[inst]
+            assert (beta_err_meas / beta_meas) < LIMITS['Meas Precision']
 
 
 @pytest.fixture()
