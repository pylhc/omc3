--- conflicted
+++ resolved
@@ -1,27 +1,19 @@
-<<<<<<< HEAD
-=======
 from os.path import dirname, join, isdir, pardir
 
 import tfs
->>>>>>> 0d58e07f
 import shutil
-from os.path import dirname, isdir, join, pardir
-
 import numpy as np
 import pytest
-import tfs
-
+from omc3.run_kmod import analyse_kmod
+from omc3.kmod.constants import BETA, ERR, STAR
 from omc3.definitions.constants import PLANES
-from omc3.kmod.constants import BETA, ERR, STAR
 from omc3.optics_measurements.constants import EXT
-<<<<<<< HEAD
-from omc3.run_kmod import INSTRUMENTS_FILE_NAME, LSA_FILE_NAME, RESULTS_FILE_NAME, analyse_kmod
-
-=======
 from omc3.run_kmod import RESULTS_FILE_NAME, INSTRUMENTS_FILE_NAME, LSA_FILE_NAME
->>>>>>> 0d58e07f
 CURRENT_DIR = dirname(__file__)
-LIMITS = {"Accuracy": 1e-5, "Meas Accuracy": 0.05, "Num Precision": 1e-15, "Meas Precision": 0.1}
+LIMITS = {'Accuracy': 1E-5,
+          'Meas Accuracy': 0.05,
+          'Num Precision': 1E-15,
+          'Meas Precision': 0.1}
 
 
 @pytest.mark.extended
@@ -81,22 +73,6 @@
 @pytest.mark.extended
 def test_kmod_simulation_ip1b1(_workdir_path):
 
-<<<<<<< HEAD
-    analyse_kmod(
-        betastar_and_waist=[0.25, 0.0],
-        working_directory=_workdir_path,
-        beam="B1",
-        simulation=True,
-        no_sig_digits=True,
-        no_plots=False,
-        ip="ip1",
-        cminus=0.0,
-        misalignment=0.0,
-        errorK=0.0,
-        errorL=0.0,
-        tune_uncertainty=0.0e-5,
-    )
-=======
     analyse_kmod(betastar_and_waist=[0.25, 0.0],
                     working_directory=_workdir_path,
                     beam='B1',
@@ -109,38 +85,20 @@
                     errorK=0.0,
                     errorL=0.0,
                     tune_uncertainty=0.0E-5)
->>>>>>> 0d58e07f
     results = tfs.read(join(_workdir_path, "ip1B1", f"{RESULTS_FILE_NAME}{EXT}"))
-    beta_twiss = {"X": 0.25, "Y": 0.25}
-
-    for plane in PLANES:
-        beta_sim = beta_twiss[plane]
-        beta_meas = results[f"{BETA}{STAR}{plane}"].loc[0]
-        assert (np.abs(beta_meas - beta_sim)) / beta_sim < LIMITS["Accuracy"]
-        beta_err_meas = results[f"{ERR}{BETA}{STAR}{plane}"].loc[0]
-        assert (np.abs(beta_err_meas)) < LIMITS["Num Precision"]
+    beta_twiss = {'X': 0.25, 'Y': 0.25}
+
+    for plane in PLANES:
+        beta_sim = beta_twiss[plane]
+        beta_meas = results[f"{BETA}{STAR}{plane}"].loc[0]
+        assert (np.abs(beta_meas-beta_sim))/beta_sim < LIMITS['Accuracy']
+        beta_err_meas = results[f"{ERR}{BETA}{STAR}{plane}"].loc[0]
+        assert (np.abs(beta_err_meas)) < LIMITS['Num Precision']
 
 
 @pytest.mark.extended
 def test_kmod_simulation_ip1b2(_workdir_path):
 
-<<<<<<< HEAD
-    analyse_kmod(
-        betastar_and_waist=[0.25, 0.25, 0.0],
-        working_directory=_workdir_path,
-        beam="B2",
-        simulation=True,
-        no_sig_digits=True,
-        no_plots=False,
-        no_autoclean=True,
-        ip="ip1",
-        cminus=0.0,
-        misalignment=0.0,
-        errorK=0.0,
-        errorL=0.0,
-        tune_uncertainty=0.0e-5,
-    )
-=======
     analyse_kmod(betastar_and_waist=[0.25, 0.25, 0.0],
                     working_directory=_workdir_path,
                     beam='B2',
@@ -154,38 +112,20 @@
                     errorK=0.0,
                     errorL=0.0,
                     tune_uncertainty=0.0E-5)
->>>>>>> 0d58e07f
     results = tfs.read(join(_workdir_path, "ip1B2", f"{RESULTS_FILE_NAME}{EXT}"))
-    beta_twiss = {"X": 0.25, "Y": 0.25}
-
-    for plane in PLANES:
-        beta_sim = beta_twiss[plane]
-        beta_meas = results[f"{BETA}{STAR}{plane}"].loc[0]
-        assert (np.abs(beta_meas - beta_sim)) / beta_sim < LIMITS["Accuracy"]
-        beta_err_meas = results[f"{ERR}{BETA}{STAR}{plane}"].loc[0]
-        assert (np.abs(beta_err_meas)) < LIMITS["Num Precision"]
-
+    beta_twiss = {'X': 0.25, 'Y': 0.25}
+
+    for plane in PLANES:
+        beta_sim = beta_twiss[plane]
+        beta_meas = results[f"{BETA}{STAR}{plane}"].loc[0]
+        assert (np.abs(beta_meas-beta_sim))/beta_sim < LIMITS['Accuracy']
+        beta_err_meas = results[f"{ERR}{BETA}{STAR}{plane}"].loc[0]
+        assert (np.abs(beta_err_meas)) < LIMITS['Num Precision']
 
 
 @pytest.mark.extended
 def test_kmod_meas_ip1b1(_workdir_path):
 
-<<<<<<< HEAD
-    analyse_kmod(
-        betastar_and_waist=[0.44, 0.44, 0.0, 0.0],
-        working_directory=_workdir_path,
-        beam="B1",
-        simulation=False,
-        no_sig_digits=True,
-        no_plots=False,
-        ip="ip1",
-        cminus=0.0,
-        misalignment=0.0,
-        errorK=0.0,
-        errorL=0.0,
-        tune_uncertainty=2.5e-5,
-    )
-=======
     analyse_kmod(betastar_and_waist=[0.44, 0.44, 0.0, 0.0],
                     working_directory=_workdir_path,
                     beam='B1',
@@ -198,37 +138,19 @@
                     errorK=0.0,
                     errorL=0.0,
                     tune_uncertainty=2.5E-5)
->>>>>>> 0d58e07f
     results = tfs.read(join(_workdir_path, "ip1B1", f"{RESULTS_FILE_NAME}{EXT}"))
-    beta_prev = {"X": 0.45, "Y": 0.43}
-    for plane in PLANES:
-
-        beta_meas = results[f"{BETA}{STAR}{plane}"].loc[0]
-        assert (np.abs(beta_meas - beta_prev[plane])) / beta_prev[plane] < LIMITS["Meas Accuracy"]
-        beta_err_meas = results[f"{ERR}{BETA}{STAR}{plane}"].loc[0]
-        assert (beta_err_meas / beta_meas) < LIMITS["Meas Precision"]
-
+    beta_prev = {'X': 0.45, 'Y': 0.43}
+    for plane in PLANES:
+
+        beta_meas = results[f"{BETA}{STAR}{plane}"].loc[0]
+        assert (np.abs(beta_meas-beta_prev[plane]))/beta_prev[plane] < LIMITS['Meas Accuracy']
+        beta_err_meas = results[f"{ERR}{BETA}{STAR}{plane}"].loc[0]
+        assert (beta_err_meas/beta_meas) < LIMITS['Meas Precision']
 
 
 @pytest.mark.extended
 def test_kmod_meas_ip1b2(_workdir_path):
 
-<<<<<<< HEAD
-    analyse_kmod(
-        betastar_and_waist=[0.44, 0.0],
-        working_directory=_workdir_path,
-        beam="B2",
-        simulation=False,
-        no_sig_digits=True,
-        no_plots=False,
-        ip="ip1",
-        cminus=0.0,
-        misalignment=0.0,
-        errorK=0.0,
-        errorL=0.0,
-        tune_uncertainty=2.5e-5,
-    )
-=======
     analyse_kmod(betastar_and_waist=[0.44, 0.0],
                     working_directory=_workdir_path,
                     beam='B2',
@@ -241,44 +163,38 @@
                     errorK=0.0,
                     errorL=0.0,
                     tune_uncertainty=2.5E-5)
->>>>>>> 0d58e07f
     results = tfs.read(join(_workdir_path, "ip1B2", f"{RESULTS_FILE_NAME}{EXT}"))
-    beta_prev = {"X": 0.387, "Y": 0.410}
-    for plane in PLANES:
-
-        beta_meas = results[f"{BETA}{STAR}{plane}"].loc[0]
-        assert (np.abs(beta_meas - beta_prev[plane])) / beta_prev[plane] < LIMITS["Meas Accuracy"]
-        beta_err_meas = results[f"{ERR}{BETA}{STAR}{plane}"].loc[0]
-        assert (beta_err_meas / beta_meas) < LIMITS["Meas Precision"]
-
+    beta_prev = {'X': 0.387, 'Y': 0.410}
+    for plane in PLANES:
+
+        beta_meas = results[f"{BETA}{STAR}{plane}"].loc[0]
+        assert (np.abs(beta_meas-beta_prev[plane]))/beta_prev[plane] < LIMITS['Meas Accuracy']
+        beta_err_meas = results[f"{ERR}{BETA}{STAR}{plane}"].loc[0]
+        assert (beta_err_meas/beta_meas) < LIMITS['Meas Precision']
 
 
 @pytest.mark.extended
 def test_kmod_meas_ip4b1(_workdir_path):
 
-    analyse_kmod(
-        betastar_and_waist=[200.0, -100.0],
-        working_directory=_workdir_path,
-        beam="B1",
-        simulation=False,
-        no_sig_digits=True,
-        no_plots=False,
-        circuits=["RQ6.R4B1", "RQ7.R4B1"],
-        cminus=0.0,
-        misalignment=0.0,
-        errorK=0.0,
-        errorL=0.0,
-        tune_uncertainty=0.5e-5,
-    )
-    results = tfs.read(
-        join(_workdir_path, "MQY.6R4.B1-MQM.7R4.B1", f"{INSTRUMENTS_FILE_NAME}{EXT}"), index="NAME"
-    )
+    analyse_kmod(betastar_and_waist=[200.0, -100.0],
+                    working_directory=_workdir_path,
+                    beam='B1',
+                    simulation=False,
+                    no_sig_digits=True,
+                    no_plots=False,
+                    circuits=['RQ6.R4B1', 'RQ7.R4B1'],
+                    cminus=0.0,
+                    misalignment=0.0,
+                    errorK=0.0,
+                    errorL=0.0,
+                    tune_uncertainty=0.5E-5)
+    results = tfs.read(join(_workdir_path, "MQY.6R4.B1-MQM.7R4.B1", f"{INSTRUMENTS_FILE_NAME}{EXT}"), index='NAME')
 
     original = {
-        "BPMCS.7R4.B1": (17.5074335336, 157.760070696),
-        "BPM.7R4.B1": (17.6430538896, 157.972911909),
-        "BQSH.7R4.B1": (455.457631868, 124.586686684),
-        "BPLH.7R4.B1": (423.68951095, 123.578577484),
+                'BPMCS.7R4.B1': (17.5074335336, 157.760070696),
+                'BPM.7R4.B1': (17.6430538896, 157.972911909),
+                'BQSH.7R4.B1': (455.457631868, 124.586686684),
+                'BPLH.7R4.B1': (423.68951095, 123.578577484)
     }
 
     for inst in results.index:
@@ -286,10 +202,9 @@
         betas = dict(X=beta_x, Y=beta_y)
         for plane in PLANES:
             beta_meas = results[f"{BETA}{plane}"].loc[inst]
-            assert (np.abs(beta_meas - betas[plane])) / betas[plane] < LIMITS["Meas Accuracy"]
+            assert (np.abs(beta_meas-betas[plane]))/betas[plane] < LIMITS['Meas Accuracy']
             beta_err_meas = results[f"{ERR}{BETA}{plane}"].loc[inst]
-            assert (beta_err_meas / beta_meas) < LIMITS["Meas Precision"]
-
+            assert (beta_err_meas/beta_meas) < LIMITS['Meas Precision']
 
 
 @pytest.mark.extended
@@ -328,25 +243,6 @@
 @pytest.mark.extended
 def test_kmod_meas_ip4b2(_workdir_path):
 
-<<<<<<< HEAD
-    analyse_kmod(
-        betastar_and_waist=[200.0, -100.0],
-        working_directory=_workdir_path,
-        beam="B2",
-        simulation=False,
-        no_sig_digits=True,
-        no_plots=False,
-        circuits=["RQ7.L4B2", "RQ6.L4B2"],
-        cminus=0.0,
-        misalignment=0.0,
-        errorK=0.0,
-        errorL=0.0,
-        tune_uncertainty=0.5e-5,
-    )
-    results = tfs.read(
-        join(_workdir_path, "MQM.7L4.B2-MQY.6L4.B2", f"{INSTRUMENTS_FILE_NAME}{EXT}"), index="NAME"
-    )
-=======
     analyse_kmod(betastar_and_waist=[200.0, -100.0],
                  working_directory=_workdir_path,
                  beam='B2',
@@ -360,13 +256,12 @@
                  errorL=0.0,
                  tune_uncertainty=0.5E-5)
     results = tfs.read(join(_workdir_path, "MQM.7L4.B2-MQY.6L4.B2", f"{INSTRUMENTS_FILE_NAME}{EXT}"), index='NAME')
->>>>>>> 0d58e07f
 
     original = {
-        "BPMYA.6L4.B2": (456.789268726, 149.073169556),
-        "BGVCA.B7L4.B2": (119.359634764, 152.116072289),
-        "BPLH.B7L4.B2": (434.440558008, 148.460642194),
-        "BPLH.A7L4.B2": (441.781928671, 148.654814221),
+                'BPMYA.6L4.B2': (456.789268726, 149.073169556),
+                'BGVCA.B7L4.B2': (119.359634764, 152.116072289),
+                'BPLH.B7L4.B2': (434.440558008, 148.460642194),
+                'BPLH.A7L4.B2': (441.781928671, 148.654814221)
     }
 
     for inst in results.index:
@@ -374,9 +269,9 @@
         betas = dict(X=beta_x, Y=beta_y)
         for plane in PLANES:
             beta_meas = results[f"{BETA}{plane}"].loc[inst]
-            assert (np.abs(beta_meas - betas[plane])) / betas[plane] < LIMITS["Meas Accuracy"]
+            assert (np.abs(beta_meas - betas[plane])) / betas[plane] < LIMITS['Meas Accuracy']
             beta_err_meas = results[f"{ERR}{BETA}{plane}"].loc[inst]
-            assert (beta_err_meas / beta_meas) < LIMITS["Meas Precision"]
+            assert (beta_err_meas / beta_meas) < LIMITS['Meas Precision']
 
 
 @pytest.fixture()
@@ -385,16 +280,12 @@
         workdir = join(CURRENT_DIR, pardir, "inputs", "kmod")
         yield workdir
     finally:
-        if isdir(join(workdir, "ip1B1")):
-            shutil.rmtree(join(workdir, "ip1B1"))
-
-        if isdir(join(workdir, "ip1B2")):
-            shutil.rmtree(join(workdir, "ip1B2"))
-
-<<<<<<< HEAD
-        if isdir(join(workdir, "MQY.6R4.B1-MQM.7R4.B1")):
-            shutil.rmtree(join(workdir, "MQY.6R4.B1-MQM.7R4.B1"))
-=======
+        if isdir(join(workdir, 'ip1B1')):
+            shutil.rmtree(join(workdir, 'ip1B1'))
+
+        if isdir(join(workdir, 'ip1B2')):
+            shutil.rmtree(join(workdir, 'ip1B2'))
+
         if isdir(join(workdir, 'ip5B1')):
             shutil.rmtree(join(workdir, 'ip5B1'))
 
@@ -403,7 +294,6 @@
 
         if isdir(join(workdir, 'MQY.6R4.B1-MQM.7R4.B1')):
             shutil.rmtree(join(workdir, 'MQY.6R4.B1-MQM.7R4.B1'))
->>>>>>> 0d58e07f
-
-        if isdir(join(workdir, "MQM.7L4.B2-MQY.6L4.B2")):
-            shutil.rmtree(join(workdir, "MQM.7L4.B2-MQY.6L4.B2"))+
+        if isdir(join(workdir, 'MQM.7L4.B2-MQY.6L4.B2')):
+            shutil.rmtree(join(workdir, 'MQM.7L4.B2-MQY.6L4.B2'))