import itertools
from os import listdir
from os.path import abspath, dirname, isdir, isfile, join
from shutil import rmtree

import pytest
import tfs

from omc3.hole_in_one import \
    _optics_entrypoint  # <- Protected member of module. Make public?
from omc3.model import manager
from omc3.optics_measurements import measure_optics
from omc3.utils import stats
from omc3.utils.contexts import timeit
from tests.accuracy.twiss_to_lin import optics_measurement_test_files

LIMITS = {'P': 1e-4, 'B': 3e-3, 'D': 1e-2, 'A': 6e-3}
DEFAULT_LIMIT = 5e-3
BASE_PATH = abspath(join(dirname(__file__), "..", "results"))


def _drop_item(idx_drop, lst):
    """ Returns new list where idx_drop in old list is no longer present."""
    return [item for idx, item in enumerate(lst) if idx != idx_drop]


def _create_input(motion, beam=1):
    dpps = [0, 0, 0, -4e-4, -4e-4, 4e-4, 4e-4, 5e-5, -3e-5, -2e-5]
    print(f"\nInput creation: {dpps}")
    opt_dict = dict(accel="lhc", year="2018", ats=True, beam=beam, files=[""],
                    model_dir=join(dirname(__file__), "..", "inputs", "models", f"25cm_beam{beam}"),
                    outputdir=BASE_PATH)
    optics_opt, rest = _optics_entrypoint(opt_dict)
    optics_opt.accelerator = manager.get_accelerator(rest)
    lins = optics_measurement_test_files(opt_dict["model_dir"], dpps, motion,
                                         beam_direction=(1 if beam == 1 else -1))
    return lins, optics_opt


MEASURE_OPTICS_SETTINGS = dict(
    compensation=["model", "equation", "none"],
    coupling_method=[2],
    range_of_bpm=[11],
    three_bpm_method=[False],
    second_order_disp=[False],
)


PRE_CREATED_INPUT = dict(free=_create_input("free"), driven=_create_input("driven"))
MEASURE_OPTICS_INPUT = list(itertools.product(*MEASURE_OPTICS_SETTINGS.values()))
INPUT_OPPOSITE_DIRECTION=_create_input("driven", beam=2)

@pytest.mark.basic
def test_single_file():
    test_single_file(*MEASURE_OPTICS_INPUT[0])

<<<<<<< HEAD

=======
>>>>>>> 19e4305b
@pytest.mark.basic
def test_3_onmom_files():
    test_3_onmom_files(*MEASURE_OPTICS_INPUT[1])


@pytest.mark.extended
<<<<<<< HEAD
@pytest.mark.parametrize(
    "compensation, coupling_method, range_of_bpms, three_bpm_method, second_order_disp",
    _drop_item(0, MEASURE_OPTICS_INPUT)
)
=======
@pytest.mark.parametrize("compensation, coupling_method, range_of_bpms, three_bpm_method, second_order_disp",
                            _drop_item(0, MEASURE_OPTICS_INPUT))
>>>>>>> 19e4305b
def test_single_file(compensation, coupling_method, range_of_bpms, three_bpm_method, second_order_disp):
    _test_prototype(slice(0, 1),
                    outputdir=join(BASE_PATH, "single"),
                    compensation=compensation,
                    coupling_method=coupling_method,
                    range_of_bpms=range_of_bpms,
                    three_bpm_method=three_bpm_method,
                    second_order_disp=second_order_disp,
                    )

<<<<<<< HEAD

@pytest.mark.extended
@pytest.mark.parametrize(
    "compensation, coupling_method, range_of_bpms, three_bpm_method, second_order_disp",
    _drop_item(1, MEASURE_OPTICS_INPUT)
)
=======
@pytest.mark.extended
@pytest.mark.parametrize("compensation, coupling_method, range_of_bpms, three_bpm_method, second_order_disp",
                            _drop_item(1, MEASURE_OPTICS_INPUT))
>>>>>>> 19e4305b
def test_3_onmom_files(compensation, coupling_method, range_of_bpms, three_bpm_method, second_order_disp):
    _test_prototype(slice(None, 3),
                    outputdir=join(BASE_PATH, "onmom"),
                    compensation=compensation,
                    coupling_method=coupling_method,
                    range_of_bpms=range_of_bpms,
                    three_bpm_method=three_bpm_method,
                    second_order_disp=second_order_disp,
                    )


@pytest.mark.extended
<<<<<<< HEAD
@pytest.mark.parametrize(
    "compensation, coupling_method, range_of_bpms, three_bpm_method, second_order_disp",
    MEASURE_OPTICS_INPUT
)
=======
@pytest.mark.parametrize("compensation, coupling_method, range_of_bpms, three_bpm_method, second_order_disp",
                            MEASURE_OPTICS_INPUT)
>>>>>>> 19e4305b
def test_3_pseudo_onmom_files(compensation, coupling_method, range_of_bpms, three_bpm_method, second_order_disp):
    _test_prototype(slice(-3, None),
                    outputdir=join(BASE_PATH, "pseudo_onmom"),
                    compensation=compensation,
                    coupling_method=coupling_method,
                    range_of_bpms=range_of_bpms,
                    three_bpm_method=three_bpm_method,
                    second_order_disp=second_order_disp,
                    )

<<<<<<< HEAD

@pytest.mark.extended
@pytest.mark.parametrize(
    "compensation, coupling_method, range_of_bpms, three_bpm_method, second_order_disp",
    MEASURE_OPTICS_INPUT
)
=======
@pytest.mark.extended
@pytest.mark.parametrize("compensation, coupling_method, range_of_bpms, three_bpm_method, second_order_disp",
                            MEASURE_OPTICS_INPUT)
>>>>>>> 19e4305b
def test_offmom_files(compensation, coupling_method, range_of_bpms, three_bpm_method, second_order_disp):
    _test_prototype(slice(None, 7),
                    chromatic_beating=True,
                    outputdir=join(BASE_PATH, "offmom"),
                    compensation=compensation,
                    coupling_method=coupling_method,
                    range_of_bpms=range_of_bpms,
                    three_bpm_method=three_bpm_method,
                    second_order_disp=second_order_disp,
                    )


# Helper ---


def _test_prototype(lin_slice, **kwargs):
    lins, optics_opt = PRE_CREATED_INPUT["free" if kwargs['compensation'] == 'none' else "driven"]
    optics_opt.update(kwargs)
    inputs = measure_optics.InputFiles(lins[lin_slice], optics_opt)
    _run_evaluate_and_clean_up(inputs, optics_opt, kwargs.get('limits', LIMITS))


def _run_evaluate_and_clean_up(inputs, optics_opt, limits):
    with timeit(lambda spanned: print(f"\nTotal time for optics measurements: {spanned}")):
        measure_optics.measure_optics(inputs, optics_opt)
    evaluate_accuracy(optics_opt.outputdir, limits)
    _clean_up(optics_opt.outputdir)


def evaluate_accuracy(meas_path, limits):
    for f in [f for f in listdir(meas_path) if (isfile(join(meas_path, f)) and (".tfs" in f))]:
        a = tfs.read(join(meas_path, f))
        cols = [column for column in a.columns.to_numpy() if column.startswith('DELTA')]
        if f == "normalised_dispersion_x.tfs":
            cols.remove("DELTADX")
        for col in cols:
            rms = stats.weighted_rms(a.loc[:, col].to_numpy(), errors=a.loc[:, f"ERR{col}"].to_numpy())
            if col[5] in limits.keys():
                assert rms < limits[col[5]], "\nFile: {:25}  Column: {:15}   RMS: {:.6f}".format(f, col, rms)
            else:
                assert rms < DEFAULT_LIMIT, "\nFile: {:25}  Column: {:15}   RMS: {:.6f}".format(f, col, rms)
            print(f"\nFile: {f:25}  Column: {col[5:]:15}   RMS:    {rms:.6f}")


def _clean_up(path_dir):
    if isdir(path_dir):
        rmtree(path_dir, ignore_errors=True)<|MERGE_RESOLUTION|>--- conflicted
+++ resolved
@@ -1,13 +1,10 @@
-import itertools
 from os import listdir
 from os.path import abspath, dirname, isdir, isfile, join
 from shutil import rmtree
-
+import itertools
+import tfs
 import pytest
-import tfs
-
-from omc3.hole_in_one import \
-    _optics_entrypoint  # <- Protected member of module. Make public?
+from omc3.hole_in_one import _optics_entrypoint  # <- Protected member of module. Make public?
 from omc3.model import manager
 from omc3.optics_measurements import measure_optics
 from omc3.utils import stats
@@ -54,25 +51,14 @@
 def test_single_file():
     test_single_file(*MEASURE_OPTICS_INPUT[0])
 
-<<<<<<< HEAD
-
-=======
->>>>>>> 19e4305b
 @pytest.mark.basic
 def test_3_onmom_files():
     test_3_onmom_files(*MEASURE_OPTICS_INPUT[1])
 
 
 @pytest.mark.extended
-<<<<<<< HEAD
-@pytest.mark.parametrize(
-    "compensation, coupling_method, range_of_bpms, three_bpm_method, second_order_disp",
-    _drop_item(0, MEASURE_OPTICS_INPUT)
-)
-=======
 @pytest.mark.parametrize("compensation, coupling_method, range_of_bpms, three_bpm_method, second_order_disp",
                             _drop_item(0, MEASURE_OPTICS_INPUT))
->>>>>>> 19e4305b
 def test_single_file(compensation, coupling_method, range_of_bpms, three_bpm_method, second_order_disp):
     _test_prototype(slice(0, 1),
                     outputdir=join(BASE_PATH, "single"),
@@ -83,18 +69,9 @@
                     second_order_disp=second_order_disp,
                     )
 
-<<<<<<< HEAD
-
-@pytest.mark.extended
-@pytest.mark.parametrize(
-    "compensation, coupling_method, range_of_bpms, three_bpm_method, second_order_disp",
-    _drop_item(1, MEASURE_OPTICS_INPUT)
-)
-=======
 @pytest.mark.extended
 @pytest.mark.parametrize("compensation, coupling_method, range_of_bpms, three_bpm_method, second_order_disp",
                             _drop_item(1, MEASURE_OPTICS_INPUT))
->>>>>>> 19e4305b
 def test_3_onmom_files(compensation, coupling_method, range_of_bpms, three_bpm_method, second_order_disp):
     _test_prototype(slice(None, 3),
                     outputdir=join(BASE_PATH, "onmom"),
@@ -107,15 +84,8 @@
 
 
 @pytest.mark.extended
-<<<<<<< HEAD
-@pytest.mark.parametrize(
-    "compensation, coupling_method, range_of_bpms, three_bpm_method, second_order_disp",
-    MEASURE_OPTICS_INPUT
-)
-=======
 @pytest.mark.parametrize("compensation, coupling_method, range_of_bpms, three_bpm_method, second_order_disp",
                             MEASURE_OPTICS_INPUT)
->>>>>>> 19e4305b
 def test_3_pseudo_onmom_files(compensation, coupling_method, range_of_bpms, three_bpm_method, second_order_disp):
     _test_prototype(slice(-3, None),
                     outputdir=join(BASE_PATH, "pseudo_onmom"),
@@ -126,18 +96,9 @@
                     second_order_disp=second_order_disp,
                     )
 
-<<<<<<< HEAD
-
-@pytest.mark.extended
-@pytest.mark.parametrize(
-    "compensation, coupling_method, range_of_bpms, three_bpm_method, second_order_disp",
-    MEASURE_OPTICS_INPUT
-)
-=======
 @pytest.mark.extended
 @pytest.mark.parametrize("compensation, coupling_method, range_of_bpms, three_bpm_method, second_order_disp",
                             MEASURE_OPTICS_INPUT)
->>>>>>> 19e4305b
 def test_offmom_files(compensation, coupling_method, range_of_bpms, three_bpm_method, second_order_disp):
     _test_prototype(slice(None, 7),
                     chromatic_beating=True,
