from os import listdir
from os.path import abspath, dirname, isdir, isfile, join
from shutil import rmtree
import itertools
import tfs
import pytest
from omc3.hole_in_one import _optics_entrypoint  # <- Protected member of module. Make public?
from omc3.model import manager
from omc3.optics_measurements import measure_optics
from omc3.utils import stats
from omc3.utils.contexts import timeit
from tests.accuracy.twiss_to_lin import optics_measurement_test_files

LIMITS = {'P': 1e-4, 'B': 3e-3, 'D': 1e-2, 'A': 6e-3}
DEFAULT_LIMIT = 5e-3
BASE_PATH = abspath(join(dirname(__file__), "..", "results"))


def _drop_item(idx_drop, lst):
    """ Returns new list where idx_drop in old list is no longer present."""
    return [item for idx, item in enumerate(lst) if idx != idx_drop]


def _create_input(motion, beam=1):
    dpps = [0, 0, 0, -4e-4, -4e-4, 4e-4, 4e-4, 5e-5, -3e-5, -2e-5]
    print(f"\nInput creation: {dpps}")
    opt_dict = dict(accel="lhc", year="2018", ats=True, beam=beam, files=[""],
                    model_dir=join(dirname(__file__), "..", "inputs", "models", f"25cm_beam{beam}"),
                    outputdir=BASE_PATH)
    optics_opt, rest = _optics_entrypoint(opt_dict)
    optics_opt.accelerator = manager.get_accelerator(rest)
    lins = optics_measurement_test_files(opt_dict["model_dir"], dpps, motion,
                                         beam_direction=(1 if beam == 1 else -1))
    return lins, optics_opt


MEASURE_OPTICS_SETTINGS = dict(
    compensation=["model", "equation", "none"],
    coupling_method=[2],
    range_of_bpm=[11],
    three_bpm_method=[False],
    second_order_disp=[False],
)


PRE_CREATED_INPUT = dict(free=_create_input("free"), driven=_create_input("driven"))
MEASURE_OPTICS_INPUT = list(itertools.product(*MEASURE_OPTICS_SETTINGS.values()))
INPUT_OPPOSITE_DIRECTION=_create_input("driven", beam=2)


<<<<<<< HEAD
@pytest.mark.basic
def test_single_file():
    test_single_file(*MEASURE_OPTICS_INPUT[0])

@pytest.mark.basic
def test_3_onmom_files():
    test_3_onmom_files(*MEASURE_OPTICS_INPUT[1])


@pytest.mark.extended
@pytest.mark.parametrize("compensation, coupling_method, range_of_bpms, three_bpm_method, second_order_disp",
                            _drop_item(0, MEASURE_OPTICS_INPUT))
def test_single_file(compensation, coupling_method, range_of_bpms, three_bpm_method, second_order_disp):
    _test_prototype(slice(0, 1),
                    outputdir=join(BASE_PATH, "single"),
                    compensation=compensation,
                    coupling_method=coupling_method,
                    range_of_bpms=range_of_bpms,
                    three_bpm_method=three_bpm_method,
                    second_order_disp=second_order_disp,
                    )

@pytest.mark.extended
@pytest.mark.parametrize("compensation, coupling_method, range_of_bpms, three_bpm_method, second_order_disp",
                            _drop_item(1, MEASURE_OPTICS_INPUT))
def test_3_onmom_files(compensation, coupling_method, range_of_bpms, three_bpm_method, second_order_disp):
    _test_prototype(slice(None, 3),
                    outputdir=join(BASE_PATH, "onmom"),
                    compensation=compensation,
                    coupling_method=coupling_method,
                    range_of_bpms=range_of_bpms,
                    three_bpm_method=three_bpm_method,
                    second_order_disp=second_order_disp,
                    )


@pytest.mark.extended
@pytest.mark.parametrize("compensation, coupling_method, range_of_bpms, three_bpm_method, second_order_disp",
                            MEASURE_OPTICS_INPUT)
def test_3_pseudo_onmom_files(compensation, coupling_method, range_of_bpms, three_bpm_method, second_order_disp):
    _test_prototype(slice(-3, None),
                    outputdir=join(BASE_PATH, "pseudo_onmom"),
                    compensation=compensation,
                    coupling_method=coupling_method,
                    range_of_bpms=range_of_bpms,
                    three_bpm_method=three_bpm_method,
                    second_order_disp=second_order_disp,
                    )

@pytest.mark.extended
@pytest.mark.parametrize("compensation, coupling_method, range_of_bpms, three_bpm_method, second_order_disp",
                            MEASURE_OPTICS_INPUT)
def test_offmom_files(compensation, coupling_method, range_of_bpms, three_bpm_method, second_order_disp):
    _test_prototype(slice(None, 7),
                    chromatic_beating=True,
                    outputdir=join(BASE_PATH, "offmom"),
                    compensation=compensation,
                    coupling_method=coupling_method,
                    range_of_bpms=range_of_bpms,
                    three_bpm_method=three_bpm_method,
                    second_order_disp=second_order_disp,
                    )
=======
class BasicTests:
    @staticmethod
    def test_single_file():
        ExtendedTests.test_single_file(*MEASURE_OPTICS_INPUT[0])

    @staticmethod
    def test_3_onmom_files():
        ExtendedTests.test_3_onmom_files(*MEASURE_OPTICS_INPUT[1])

    @staticmethod
    def test_opposite_direction_equation():
        lins, optics_opt = INPUT_OPPOSITE_DIRECTION
        optics_opt["compensation"] = "equation"
        optics_opt["outputdir"] = join(BASE_PATH, "single_opposite")
        inputs = measure_optics.InputFiles([lins[0]], optics_opt)
        _run_evaluate_and_clean_up(inputs, optics_opt, LIMITS)

    @staticmethod
    def test_opposite_direction_model():
        lins, optics_opt = INPUT_OPPOSITE_DIRECTION
        optics_opt["compensation"] = "model"
        optics_opt["outputdir"] = join(BASE_PATH, "onmom_opposite")
        inputs = measure_optics.InputFiles([lins[0]], optics_opt)
        _run_evaluate_and_clean_up(inputs, optics_opt, LIMITS)



class ExtendedTests:
    @staticmethod
    @pytest.mark.parametrize("compensation, coupling_method, range_of_bpms, three_bpm_method, second_order_disp",
                             _drop_item(0, MEASURE_OPTICS_INPUT))
    def test_single_file(compensation, coupling_method, range_of_bpms, three_bpm_method, second_order_disp):
        _test_prototype(slice(0, 1),
                        outputdir=join(BASE_PATH, "single"),
                        compensation=compensation,
                        coupling_method=coupling_method,
                        range_of_bpms=range_of_bpms,
                        three_bpm_method=three_bpm_method,
                        second_order_disp=second_order_disp,
                        )

    @staticmethod
    @pytest.mark.parametrize("compensation, coupling_method, range_of_bpms, three_bpm_method, second_order_disp",
                             _drop_item(1, MEASURE_OPTICS_INPUT))
    def test_3_onmom_files(compensation, coupling_method, range_of_bpms, three_bpm_method, second_order_disp):
        _test_prototype(slice(None, 3),
                        outputdir=join(BASE_PATH, "onmom"),
                        compensation=compensation,
                        coupling_method=coupling_method,
                        range_of_bpms=range_of_bpms,
                        three_bpm_method=three_bpm_method,
                        second_order_disp=second_order_disp,
                        )

    @staticmethod
    @pytest.mark.parametrize("compensation, coupling_method, range_of_bpms, three_bpm_method, second_order_disp",
                             MEASURE_OPTICS_INPUT)
    def test_3_pseudo_onmom_files(compensation, coupling_method, range_of_bpms, three_bpm_method, second_order_disp):
        _test_prototype(slice(-3, None),
                        outputdir=join(BASE_PATH, "pseudo_onmom"),
                        compensation=compensation,
                        coupling_method=coupling_method,
                        range_of_bpms=range_of_bpms,
                        three_bpm_method=three_bpm_method,
                        second_order_disp=second_order_disp,
                        )

    @staticmethod
    @pytest.mark.parametrize("compensation, coupling_method, range_of_bpms, three_bpm_method, second_order_disp",
                             MEASURE_OPTICS_INPUT)
    def test_offmom_files(compensation, coupling_method, range_of_bpms, three_bpm_method, second_order_disp):
        _test_prototype(slice(None, 7),
                        chromatic_beating=True,
                        outputdir=join(BASE_PATH, "offmom"),
                        compensation=compensation,
                        coupling_method=coupling_method,
                        range_of_bpms=range_of_bpms,
                        three_bpm_method=three_bpm_method,
                        second_order_disp=second_order_disp,
                        )
>>>>>>> 79b62adc


# Helper ---


def _test_prototype(lin_slice, **kwargs):
    lins, optics_opt = PRE_CREATED_INPUT["free" if kwargs['compensation'] == 'none' else "driven"]
    optics_opt.update(kwargs)
    inputs = measure_optics.InputFiles(lins[lin_slice], optics_opt)
    _run_evaluate_and_clean_up(inputs, optics_opt, kwargs.get('limits', LIMITS))


def _run_evaluate_and_clean_up(inputs, optics_opt, limits):
    with timeit(lambda spanned: print(f"\nTotal time for optics measurements: {spanned}")):
        measure_optics.measure_optics(inputs, optics_opt)
    evaluate_accuracy(optics_opt.outputdir, limits)
    _clean_up(optics_opt.outputdir)


def evaluate_accuracy(meas_path, limits):
    for f in [f for f in listdir(meas_path) if (isfile(join(meas_path, f)) and (".tfs" in f))]:
        a = tfs.read(join(meas_path, f))
        cols = [column for column in a.columns.to_numpy() if column.startswith('DELTA')]
        if f == "normalised_dispersion_x.tfs":
            cols.remove("DELTADX")
        for col in cols:
            rms = stats.weighted_rms(a.loc[:, col].to_numpy(), errors=a.loc[:, f"ERR{col}"].to_numpy())
            if col[5] in limits.keys():
                assert rms < limits[col[5]], "\nFile: {:25}  Column: {:15}   RMS: {:.6f}".format(f, col, rms)
            else:
                assert rms < DEFAULT_LIMIT, "\nFile: {:25}  Column: {:15}   RMS: {:.6f}".format(f, col, rms)
            print(f"\nFile: {f:25}  Column: {col[5:]:15}   RMS:    {rms:.6f}")


def _clean_up(path_dir):
    if isdir(path_dir):
        rmtree(path_dir, ignore_errors=True)<|MERGE_RESOLUTION|>--- conflicted
+++ resolved
@@ -47,8 +47,6 @@
 MEASURE_OPTICS_INPUT = list(itertools.product(*MEASURE_OPTICS_SETTINGS.values()))
 INPUT_OPPOSITE_DIRECTION=_create_input("driven", beam=2)
 
-
-<<<<<<< HEAD
 @pytest.mark.basic
 def test_single_file():
     test_single_file(*MEASURE_OPTICS_INPUT[0])
@@ -111,88 +109,6 @@
                     three_bpm_method=three_bpm_method,
                     second_order_disp=second_order_disp,
                     )
-=======
-class BasicTests:
-    @staticmethod
-    def test_single_file():
-        ExtendedTests.test_single_file(*MEASURE_OPTICS_INPUT[0])
-
-    @staticmethod
-    def test_3_onmom_files():
-        ExtendedTests.test_3_onmom_files(*MEASURE_OPTICS_INPUT[1])
-
-    @staticmethod
-    def test_opposite_direction_equation():
-        lins, optics_opt = INPUT_OPPOSITE_DIRECTION
-        optics_opt["compensation"] = "equation"
-        optics_opt["outputdir"] = join(BASE_PATH, "single_opposite")
-        inputs = measure_optics.InputFiles([lins[0]], optics_opt)
-        _run_evaluate_and_clean_up(inputs, optics_opt, LIMITS)
-
-    @staticmethod
-    def test_opposite_direction_model():
-        lins, optics_opt = INPUT_OPPOSITE_DIRECTION
-        optics_opt["compensation"] = "model"
-        optics_opt["outputdir"] = join(BASE_PATH, "onmom_opposite")
-        inputs = measure_optics.InputFiles([lins[0]], optics_opt)
-        _run_evaluate_and_clean_up(inputs, optics_opt, LIMITS)
-
-
-
-class ExtendedTests:
-    @staticmethod
-    @pytest.mark.parametrize("compensation, coupling_method, range_of_bpms, three_bpm_method, second_order_disp",
-                             _drop_item(0, MEASURE_OPTICS_INPUT))
-    def test_single_file(compensation, coupling_method, range_of_bpms, three_bpm_method, second_order_disp):
-        _test_prototype(slice(0, 1),
-                        outputdir=join(BASE_PATH, "single"),
-                        compensation=compensation,
-                        coupling_method=coupling_method,
-                        range_of_bpms=range_of_bpms,
-                        three_bpm_method=three_bpm_method,
-                        second_order_disp=second_order_disp,
-                        )
-
-    @staticmethod
-    @pytest.mark.parametrize("compensation, coupling_method, range_of_bpms, three_bpm_method, second_order_disp",
-                             _drop_item(1, MEASURE_OPTICS_INPUT))
-    def test_3_onmom_files(compensation, coupling_method, range_of_bpms, three_bpm_method, second_order_disp):
-        _test_prototype(slice(None, 3),
-                        outputdir=join(BASE_PATH, "onmom"),
-                        compensation=compensation,
-                        coupling_method=coupling_method,
-                        range_of_bpms=range_of_bpms,
-                        three_bpm_method=three_bpm_method,
-                        second_order_disp=second_order_disp,
-                        )
-
-    @staticmethod
-    @pytest.mark.parametrize("compensation, coupling_method, range_of_bpms, three_bpm_method, second_order_disp",
-                             MEASURE_OPTICS_INPUT)
-    def test_3_pseudo_onmom_files(compensation, coupling_method, range_of_bpms, three_bpm_method, second_order_disp):
-        _test_prototype(slice(-3, None),
-                        outputdir=join(BASE_PATH, "pseudo_onmom"),
-                        compensation=compensation,
-                        coupling_method=coupling_method,
-                        range_of_bpms=range_of_bpms,
-                        three_bpm_method=three_bpm_method,
-                        second_order_disp=second_order_disp,
-                        )
-
-    @staticmethod
-    @pytest.mark.parametrize("compensation, coupling_method, range_of_bpms, three_bpm_method, second_order_disp",
-                             MEASURE_OPTICS_INPUT)
-    def test_offmom_files(compensation, coupling_method, range_of_bpms, three_bpm_method, second_order_disp):
-        _test_prototype(slice(None, 7),
-                        chromatic_beating=True,
-                        outputdir=join(BASE_PATH, "offmom"),
-                        compensation=compensation,
-                        coupling_method=coupling_method,
-                        range_of_bpms=range_of_bpms,
-                        three_bpm_method=three_bpm_method,
-                        second_order_disp=second_order_disp,
-                        )
->>>>>>> 79b62adc
 
 
 # Helper ---
