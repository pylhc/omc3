--- conflicted
+++ resolved
@@ -34,11 +34,7 @@
 COUPLING = 0.1
 
 
-<<<<<<< HEAD
-def optics_measurement_test_files(modeldir, dpps, motion):
-=======
 def optics_measurement_test_files(modeldir, dpps, motion, beam_direction):
->>>>>>> 14c89727
     """
 
     Args:
