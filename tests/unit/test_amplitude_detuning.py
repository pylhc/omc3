import tempfile
from pathlib import Path

import matplotlib
import pytest

from omc3.amplitude_detuning_analysis import analyse_with_bbq_corrections
from omc3.plotting.plot_amplitude_detuning import main as pltampdet
from omc3.plotting.plot_bbq import main as pltbbq

# Figure (capital F) does not handle the canvas for us so we need to force the backend to make sure
# tests know what to do on every platform
# Forcing non-interactive Agg backend so rendering is done similarly across platforms during tests
matplotlib.use("Agg")

<<<<<<< HEAD

=======
>>>>>>> 19e4305b
@pytest.mark.basic
def test_amplitude_detuning_outliers_filter():
    test_amplitude_detuning_full(method='outliers')


@pytest.mark.basic
def test_bbq_plot():
    with tempfile.TemporaryDirectory() as out:
        fig = pltbbq(
            input=str(get_input_dir() / 'bbq_ampdet.tfs'),
            output=str(Path(out) / 'bbq.pdf'),
        )
        assert fig is not None
        assert len(list(Path(out).glob("*.pdf"))) == 1


@pytest.mark.basic
def test_ampdet_plot():
    with tempfile.TemporaryDirectory() as out:
        fig = pltampdet(
            kicks=[str(get_input_dir() / 'kick_ampdet_xy.tfs')],
            labels=['Beam 1 Vertical'],
            plane='Y',
            correct_acd=True,
            output=str(Path(out) / 'ampdet.pdf'),
        )
        assert len(fig) == 4
        assert len(list(Path(out).glob("*.pdf"))) == 4


@pytest.mark.extended
@pytest.mark.parametrize("method", ['cut', 'minmax'])
def test_amplitude_detuning_full(method):
    with tempfile.TemporaryDirectory() as out:
        setup = dict(
            beam=1,
            kick=str(get_input_dir()),
            plane="Y",
            label="B1Vkicks",
            bbq_in=str(get_input_dir() / "bbq_ampdet.tfs"),
            detuning_order=1,
            output=out,
            window_length=100 if method != 'outliers' else 50,
            tunes=[0.2838, 0.3104],
            tune_cut=0.001,
            tunes_minmax=[0.2828, 0.2848, 0.3094, 0.3114],
            fine_window=50,
            fine_cut=4e-4,
            outlier_limit=1e-4,
            bbq_filtering_method=method,
        )
        kick_df, bbq_df = analyse_with_bbq_corrections(**setup)

        assert len(list(Path(out).glob("*.tfs"))) == 2
        assert len([k for k, v in kick_df.headers.items() if k.startswith("ODR") and v != 0]) == 16


@pytest.mark.extended
def test_no_bbq_input():
    with tempfile.TemporaryDirectory() as out:
        setup = dict(
            beam=1,
            kick=str(get_input_dir()),
            plane="Y",
            label="B1Vkicks",
            detuning_order=1,
            output=out,
        )
        kick_df, bbq_df = analyse_with_bbq_corrections(**setup)

        assert bbq_df is None
        assert len(list(Path(out).glob("*.tfs"))) == 1
        assert len([k for k, v in kick_df.headers.items() if k.startswith("ODR") and v != 0]) == 8


def get_input_dir():
    return Path(__file__).parent.parent / 'inputs' / 'amplitude_detuning'<|MERGE_RESOLUTION|>--- conflicted
+++ resolved
@@ -1,22 +1,13 @@
 import tempfile
 from pathlib import Path
 
-import matplotlib
 import pytest
 
 from omc3.amplitude_detuning_analysis import analyse_with_bbq_corrections
 from omc3.plotting.plot_amplitude_detuning import main as pltampdet
 from omc3.plotting.plot_bbq import main as pltbbq
 
-# Figure (capital F) does not handle the canvas for us so we need to force the backend to make sure
-# tests know what to do on every platform
-# Forcing non-interactive Agg backend so rendering is done similarly across platforms during tests
-matplotlib.use("Agg")
 
-<<<<<<< HEAD
-
-=======
->>>>>>> 19e4305b
 @pytest.mark.basic
 def test_amplitude_detuning_outliers_filter():
     test_amplitude_detuning_full(method='outliers')
