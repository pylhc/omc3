import pytest

<<<<<<< HEAD
from datetime import datetime
=======
from datetime import datetime, timezone, timedelta
>>>>>>> 7db26bee

# import private functions to test
from omc3.knob_extractor import _time_from_str, _add_delta


@pytest.mark.basic
def test_timezones():
<<<<<<< HEAD
    assert _time_from_str("2022-06-26T03:00+02:00") == datetime(2022, 6, 26, 3, 0, 0)
    assert _time_from_str("2022-06-26T03:00-12:00") == datetime(2022, 6, 26, 3, 0, 0)
=======
    assert _time_from_str("2022-06-26T03:00+02:00") == datetime(2022, 6, 26, 3,
                                                                0, 0, tzinfo=timezone(timedelta(seconds=7200)))
>>>>>>> 7db26bee


@pytest.mark.basic
def test_time_and_delta():
    t1 = _time_from_str("2022-06-26T03:00")

    assert t1 == datetime(2022, 6, 26, 3, 0, 0)

    # 2 hours earlier
    t2 = _add_delta(t1, "_2h")
    assert t2 == datetime(2022, 6, 26, 1, 0, 0)

    # 1 week earlier
    t2 = _add_delta(t1, "_1w")
    assert t2 == datetime(2022, 6, 19, 3, 0, 0)

    # 1 week and 1 hour earlier
    t2 = _add_delta(t1, "_1w1h")
    assert t2 == datetime(2022, 6, 19, 2, 0, 0)

    # 1 month later
    t2 = _add_delta(t1, "1M")
    assert t2 == datetime(2022, 7, 26, 3, 0, 0)<|MERGE_RESOLUTION|>--- conflicted
+++ resolved
@@ -1,24 +1,15 @@
 import pytest
 
-<<<<<<< HEAD
-from datetime import datetime
-=======
 from datetime import datetime, timezone, timedelta
->>>>>>> 7db26bee
 
 # import private functions to test
-from omc3.knob_extractor import _time_from_str, _add_delta
+from omc3.knob_extractor import _time_from_str, _add_delta, _get_knobs_dict, KNOB_NAMES
 
 
 @pytest.mark.basic
 def test_timezones():
-<<<<<<< HEAD
-    assert _time_from_str("2022-06-26T03:00+02:00") == datetime(2022, 6, 26, 3, 0, 0)
-    assert _time_from_str("2022-06-26T03:00-12:00") == datetime(2022, 6, 26, 3, 0, 0)
-=======
     assert _time_from_str("2022-06-26T03:00+02:00") == datetime(2022, 6, 26, 3,
                                                                 0, 0, tzinfo=timezone(timedelta(seconds=7200)))
->>>>>>> 7db26bee
 
 
 @pytest.mark.basic
@@ -41,4 +32,13 @@
 
     # 1 month later
     t2 = _add_delta(t1, "1M")
-    assert t2 == datetime(2022, 7, 26, 3, 0, 0)+    assert t2 == datetime(2022, 7, 26, 3, 0, 0)
+
+
+@pytest.mark.basic
+def test_knobdict():
+    knobdict = _get_knobs_dict()
+
+    for knobname in KNOB_NAMES:
+        for knobkey in KNOB_NAMES[knobname]:
+            assert knobkey.replace(":", "/") in knobdict