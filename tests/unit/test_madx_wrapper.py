--- conflicted
+++ resolved
@@ -5,10 +5,7 @@
 from omc3 import madx_wrapper
 from omc3.utils.contexts import silence, temporary_dir
 
-<<<<<<< HEAD
-=======
 LIB = abspath(join(dirname(__file__), pardir, pardir, "omc3", "model", "madx_macros"))
->>>>>>> 14c89727
 
 @pytest.mark.basic
 def test_with_macro():
