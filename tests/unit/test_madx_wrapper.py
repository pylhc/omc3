from pathlib import Path

import pytest

<<<<<<< HEAD
from omc3 import madx_wrapper, model
from omc3.utils.contexts import silence

LIB = Path(model.__file__).parent / "madx_macros"
=======
from omc3 import madx_wrapper
from omc3.utils import logging_tools
from omc3.utils.contexts import silence

LIB = Path(__file__).parent.parent.parent / "omc3" / "model" / "madx_macros"

LOG = logging_tools.get_logger(__name__)
>>>>>>> 85168cb0


@pytest.mark.basic
def test_with_macro(tmp_path):
    """ Checks:
         - Output_file is created.
    """
<<<<<<< HEAD
    content = f"call,file='{str(LIB / 'lhc.macros.madx')}';\ncall,file='{str(LIB / 'general.macros.madx')}';\n"
    outfile = tmp_path / "job.with_macro.madx"
    with silence():
        madx_wrapper.run_string(content, output_file=str(outfile), cwd=str(tmp_path))  # on windows, py3.7 Path() causes problems (jdilly, 2021-06-09)
    assert outfile.exists()
    assert content == outfile.read_text()
=======
    content = (
        f"call,file='{LIB / 'lhc.macros.madx'}';\n"
        f"call,file='{LIB / 'general.macros.madx'}';\n"
    )
    outfile = tmp_path / "job.with_macro.madx"
    with silence():
        madx_wrapper.run_string(content, output_file=outfile, cwd=tmp_path)

    assert outfile.is_file()
    out_lines = outfile.read_text()
    assert out_lines == content
>>>>>>> 85168cb0


@pytest.mark.basic
def test_with_nonexistent_file(tmp_path):
    """ Checks:
         - Madx crashes when tries to call a non-existent file
         - Logfile is created
         - Error message is read from log
    """
    call_file = "does_not_exist.madx"
    content = f"call, file ='{call_file:s}';"
    log_file = tmp_path / "tmp_log.log"
    with pytest.raises(madx_wrapper.MadxError) as e:
        madx_wrapper.run_string(content, log_file=log_file, cwd=tmp_path)
<<<<<<< HEAD
    assert log_file.exists()
=======
    assert log_file.is_file()
>>>>>>> 85168cb0
    assert call_file in str(e.value)<|MERGE_RESOLUTION|>--- conflicted
+++ resolved
@@ -2,12 +2,6 @@
 
 import pytest
 
-<<<<<<< HEAD
-from omc3 import madx_wrapper, model
-from omc3.utils.contexts import silence
-
-LIB = Path(model.__file__).parent / "madx_macros"
-=======
 from omc3 import madx_wrapper
 from omc3.utils import logging_tools
 from omc3.utils.contexts import silence
@@ -15,7 +9,6 @@
 LIB = Path(__file__).parent.parent.parent / "omc3" / "model" / "madx_macros"
 
 LOG = logging_tools.get_logger(__name__)
->>>>>>> 85168cb0
 
 
 @pytest.mark.basic
@@ -23,14 +16,6 @@
     """ Checks:
          - Output_file is created.
     """
-<<<<<<< HEAD
-    content = f"call,file='{str(LIB / 'lhc.macros.madx')}';\ncall,file='{str(LIB / 'general.macros.madx')}';\n"
-    outfile = tmp_path / "job.with_macro.madx"
-    with silence():
-        madx_wrapper.run_string(content, output_file=str(outfile), cwd=str(tmp_path))  # on windows, py3.7 Path() causes problems (jdilly, 2021-06-09)
-    assert outfile.exists()
-    assert content == outfile.read_text()
-=======
     content = (
         f"call,file='{LIB / 'lhc.macros.madx'}';\n"
         f"call,file='{LIB / 'general.macros.madx'}';\n"
@@ -42,7 +27,6 @@
     assert outfile.is_file()
     out_lines = outfile.read_text()
     assert out_lines == content
->>>>>>> 85168cb0
 
 
 @pytest.mark.basic
@@ -57,9 +41,5 @@
     log_file = tmp_path / "tmp_log.log"
     with pytest.raises(madx_wrapper.MadxError) as e:
         madx_wrapper.run_string(content, log_file=log_file, cwd=tmp_path)
-<<<<<<< HEAD
-    assert log_file.exists()
-=======
     assert log_file.is_file()
->>>>>>> 85168cb0
     assert call_file in str(e.value)