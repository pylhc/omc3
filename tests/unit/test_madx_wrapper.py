from os.path import exists, isfile, join, dirname, pardir, abspath

import pytest

from omc3 import madx_wrapper
from omc3.utils.contexts import silence, temporary_dir

LIB = abspath(join(dirname(__file__), pardir, pardir, "omc3", "model", "madx_macros"))

<<<<<<< HEAD
=======

>>>>>>> 19e4305b
@pytest.mark.basic
def test_with_macro():
    """ Checks:
         - Output_file is created.
    """
    content = "call,file='{}';\ncall,file='{}';\n".format(
        join(LIB, "lhc.macros.madx"), join(LIB, "general.macros.madx"))

    with temporary_dir() as tmpdir:
        outfile = join(tmpdir, "job.with_macro.madx")
        with silence():
            madx_wrapper.run_string(content, output_file=outfile, cwd=tmpdir)
        assert exists(outfile)
        with open(outfile, "r") as of:
            out_lines = of.read()
        assert out_lines == content

<<<<<<< HEAD
=======

>>>>>>> 19e4305b
@pytest.mark.basic
def test_with_nonexistent_file():
    """ Checks:
         - Madx crashes when tries to call a non-existent file
         - Logfile is created
         - Error message is read from log
    """
    call_file = "does_not_exist.madx"
    content = "call, file ='{:s}';".format(call_file)
    with temporary_dir() as tmpdir:
        log_file = join(tmpdir, "tmp_log.log")
        with pytest.raises(madx_wrapper.MadxError) as e:
            madx_wrapper.run_string(content, log_file=log_file, cwd=tmpdir)
        assert isfile(log_file)
        assert call_file in str(e.value)<|MERGE_RESOLUTION|>--- conflicted
+++ resolved
@@ -7,10 +7,7 @@
 
 LIB = abspath(join(dirname(__file__), pardir, pardir, "omc3", "model", "madx_macros"))
 
-<<<<<<< HEAD
-=======
 
->>>>>>> 19e4305b
 @pytest.mark.basic
 def test_with_macro():
     """ Checks:
@@ -28,10 +25,7 @@
             out_lines = of.read()
         assert out_lines == content
 
-<<<<<<< HEAD
-=======
 
->>>>>>> 19e4305b
 @pytest.mark.basic
 def test_with_nonexistent_file():
     """ Checks:
