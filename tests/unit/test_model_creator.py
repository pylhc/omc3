import os
import shutil
from pathlib import Path

import pytest
from omc3.model.accelerators.accelerator import AcceleratorDefinitionError, AccExcitationMode
from omc3.model.constants import TWISS_AC_DAT, TWISS_ADT_DAT, TWISS_DAT, TWISS_ELEMENTS_DAT, PATHFETCHER
from omc3.model.manager import get_accelerator
from omc3.model.model_creators.lhc_model_creator import LhcBestKnowledgeCreator, LhcModelCreator
from omc3.model_creator import create_instance_and_model

INPUTS = Path(__file__).parent.parent / "inputs"
MODEL_CREATOR_INPUT = INPUTS / "model_creation"
COMP_MODEL = INPUTS / "models" / "25cm_beam1"
CODEBASE_PATH = Path(__file__).parent.parent.parent / "omc3"
PS_MODEL = CODEBASE_PATH / "model" / "accelerators" / "ps"
ROOT = Path(os.getcwd())  # there might be a better way 

LHC_30CM_MODIFIERS = [Path("R2023a_A30cmC30cmA10mL200cm.madx")]
HIGH_BETA_MODIFIERS = [Path("R2018h_A90mC90mA10mL10m.madx")]

LHC_30CM_MODIFIERS = [Path("R2022a_A30cmC30cmA10mL200cm.madx")]
LHC_40CM_MODIFIERS = [Path("R2018h_A40mC40mA10mL10m.madx")]


@pytest.mark.basic
def test_booster_creation_nominal_driven(tmp_path):
    accel_opt = dict(
        accel="psbooster",
        ring=1,
        nat_tunes=[0.28, 0.45],
        drv_tunes=[0.205, 0.274],
        driven_excitation="acd",
        dpp=0.0,
        energy=0.16,
        modifiers=None,
        fetch=PATHFETCHER,
<<<<<<< HEAD
        path=MODEL_CREATOR_INPUT / "psb",
=======
        path=ROOT / "acc-models-psb-2021",
>>>>>>> 4466fb3c
        scenario="lhc",
        cycle_point="0_injection",
        str_file="psb_inj_lhc.str",
    )
    accel = create_instance_and_model(
        type="nominal", outputdir=tmp_path, logfile=tmp_path / "madx_log.txt", **accel_opt
    )
    check_accel_from_dir_vs_options(tmp_path, accel_opt, accel, required_keys=["ring"])

@pytest.mark.basic
def test_booster_creation_nominal_free(tmp_path):
    accel_opt = dict(
        accel="psbooster",
        ring=1,
        nat_tunes=[0.28, 0.45],
        dpp=0.0,
        energy=0.16,
        modifiers=None,
        fetch=PATHFETCHER,
<<<<<<< HEAD
        path=MODEL_CREATOR_INPUT / "psb",
=======
        path=ROOT/"acc-models-psb-2021",
>>>>>>> 4466fb3c
        scenario="lhc",
        cycle_point="0_injection",
        str_file="psb_inj_lhc.str",
    )
    accel = create_instance_and_model(
        type="nominal", outputdir=tmp_path, logfile=tmp_path / "madx_log.txt", **accel_opt
    )
    check_accel_from_dir_vs_options(tmp_path, accel_opt, accel, required_keys=["ring"])

# ps tune matching fails for 2018 optics TODO: check with PS expert
# @pytest.mark.basic
# def test_ps_creation_nominal_driven_2018(tmp_path):
#     accel_opt = dict(
#         accel="ps",
#         nat_tunes=[0.21, 0.323], # from madx_job file in acc_models
#         drv_tunes=[0.215, 0.318],
#         driven_excitation="acd",
#         dpp=0.0,
#         energy=1.4,
#         year="2018",
#         fetch=PATHFETCHER,
#         path=MODEL_CREATOR_INPUT / "ps_2018",
#         scenario="lhc_proton",
#         cycle_point="0_injection",
#         str_file="ps_inj_lhc.str",
#         tune_method="f8l",
#     )
#     accel = create_instance_and_model(
#         type="nominal", outputdir=tmp_path, logfile=tmp_path / "madx_log.txt", **accel_opt
#     )
#     check_accel_from_dir_vs_options(tmp_path, accel_opt, accel, required_keys=["year"])
#
#
# @pytest.mark.basic
# def test_ps_creation_nominal_free_2018(tmp_path):
#     accel_opt = dict(
#         accel="ps",
#         nat_tunes=[0.21, 0.323], # from madx_job file in acc_models
#         dpp=0.0,
#         energy=1.4,
#         year="2018",
#         fetch=PATHFETCHER,
#         path=MODEL_CREATOR_INPUT / "ps_2018",
#         scenario="lhc_proton",
#         cycle_point="0_injection",
#         str_file="ps_inj_lhc.str",
#         tune_method="qf",
#     )
#     accel = create_instance_and_model(
#         type="nominal", outputdir=tmp_path, logfile=tmp_path / "madx_log.txt", **accel_opt
#     )
#     check_accel_from_dir_vs_options(tmp_path, accel_opt, accel, required_keys=["year"])
<<<<<<< HEAD


@pytest.mark.basic
def test_ps_creation_nominal_free_2021(tmp_path):
    accel_opt = dict(
        accel="ps",
        nat_tunes=[0.21, 0.323], # from madx_job file in acc_models
        dpp=0.0,
        energy=1.4,
        year="2021",
        fetch=PATHFETCHER,
        path=MODEL_CREATOR_INPUT / "ps",
        scenario="lhc",
        cycle_point="0_injection",
        str_file="ps_inj_lhc.str",
        tune_method="qf",
    )
    accel = create_instance_and_model(
        type="nominal", outputdir=tmp_path, logfile=tmp_path / "madx_log.txt", **accel_opt
    )
    check_accel_from_dir_vs_options(tmp_path, accel_opt, accel, required_keys=["year"])
=======
>>>>>>> 4466fb3c


@pytest.mark.basic
def test_lhc_creation_nominal_driven(tmp_path):
    accel_opt = dict(
        accel="lhc",
<<<<<<< HEAD
        year="2022",
=======
        year="2023",
>>>>>>> 4466fb3c
        beam=1,
        nat_tunes=[0.31, 0.32],
        drv_tunes=[0.298, 0.335],
        driven_excitation="acd",
        dpp=0.0,
        energy=6800.0,
        fetch=PATHFETCHER,
<<<<<<< HEAD
        path=MODEL_CREATOR_INPUT / "lhc_2022",
=======
        path=ROOT/"acc-models-lhc-2023",
>>>>>>> 4466fb3c
        modifiers=LHC_30CM_MODIFIERS,
    )
    accel = create_instance_and_model(
        outputdir=tmp_path, type="nominal", logfile=tmp_path / "madx_log.txt", **accel_opt
    )
    check_accel_from_dir_vs_options(tmp_path, accel_opt, accel, required_keys=["beam", "year"])


@pytest.mark.basic
<<<<<<< HEAD
def test_lhc_creation_nominal_free_2018(tmp_path):
=======
def test_lhc_creation_nominal_free_high_beta(tmp_path):
>>>>>>> 4466fb3c
    accel_opt = dict(
        accel="lhc",
        year="2018",
        beam=1,
        nat_tunes=[0.31, 0.32],
        dpp=0.0,
        energy=6500.0,
        fetch=PATHFETCHER,
<<<<<<< HEAD
        path=MODEL_CREATOR_INPUT / "lhc_2018",
        modifiers=LHC_40CM_MODIFIERS
=======
        path=ROOT/"acc-models-lhc-2018",
        modifiers=HIGH_BETA_MODIFIERS
>>>>>>> 4466fb3c
    )
    accel = create_instance_and_model(
        outputdir=tmp_path, type="nominal", logfile=tmp_path / "madx_log.txt", **accel_opt
    )
    check_accel_from_dir_vs_options(tmp_path, accel_opt, accel, required_keys=["beam", "year"])


@pytest.mark.basic
def test_lhc_creation_nominal_free(tmp_path):
    accel_opt = dict(
        accel="lhc",
<<<<<<< HEAD
        year="2022",
=======
        year="2023",
>>>>>>> 4466fb3c
        beam=1,
        nat_tunes=[0.31, 0.32],
        dpp=0.0,
        energy=6800.0,
        fetch=PATHFETCHER,
<<<<<<< HEAD
        path=MODEL_CREATOR_INPUT / "lhc_2022",
=======
        path=ROOT/"acc-models-lhc-2023",
>>>>>>> 4466fb3c
        modifiers=LHC_30CM_MODIFIERS
    )
    accel = create_instance_and_model(
        outputdir=tmp_path, type="nominal", logfile=tmp_path / "madx_log.txt", **accel_opt
    )
    check_accel_from_dir_vs_options(tmp_path, accel_opt, accel, required_keys=["beam", "year"])


@pytest.mark.extended
def test_lhc_creation_best_knowledge(tmp_path):
    (tmp_path / LhcBestKnowledgeCreator.EXTRACTED_MQTS_FILENAME).write_text("\n")
    (tmp_path / LhcBestKnowledgeCreator.CORRECTIONS_FILENAME).write_text("\n")
    accel_opt = dict(
        accel="lhc",
<<<<<<< HEAD
        year="2022",
=======
        year="2023",
>>>>>>> 4466fb3c
        ats=True,
        beam=1,
        nat_tunes=[0.31, 0.32],
        dpp=0.0,
        energy=6800.0,
        fetch=PATHFETCHER,
<<<<<<< HEAD
        path=MODEL_CREATOR_INPUT / "lhc_2022",
=======
        path=ROOT/"acc-models-lhc-2023",
>>>>>>> 4466fb3c
        b2_errors="MB2022_6500.0GeV_0133cm",
        modifiers=LHC_30CM_MODIFIERS
    )
    accel = create_instance_and_model(
        outputdir=tmp_path, type="best_knowledge", logfile=tmp_path / "madx_log.txt", **accel_opt
    )


@pytest.mark.basic
def test_lhc_creation_relative_modifier_path(tmp_path):
    accel_opt = dict(
        accel="lhc",
        year="2022",
        ats=True,
        beam=1,
        nat_tunes=[0.31, 0.32],
        dpp=0.0,
        energy=6800.0,
        fetch=PATHFETCHER,
<<<<<<< HEAD
        path=MODEL_CREATOR_INPUT / "lhc_2022",
        modifiers=LHC_30CM_MODIFIERS
    )
    shutil.copy(MODEL_CREATOR_INPUT / "lhc_2022/operation/optics" / "R2022a_A30cmC30cmA10mL200cm.madx", tmp_path / "R2022a_A30cmC30cmA10mL200cm.madx")
=======
        path=ROOT/"acc-models-lhc-2023",
        modifiers=LHC_30CM_MODIFIERS
    )
    #shutil.copy(MODEL_CREATOR_INPUT / "lhc_2022/operation/optics" / "R2022a_A30cmC30cmA10mL200cm.madx", tmp_path / "R2022a_A30cmC30cmA10mL200cm.madx")
>>>>>>> 4466fb3c

    accel = create_instance_and_model(
        outputdir=tmp_path, type="nominal", logfile=tmp_path / "madx_log.txt", **accel_opt
    )
    check_accel_from_dir_vs_options(tmp_path, accel_opt, accel, required_keys=["beam", "year"])


@pytest.mark.basic
def test_lhc_creation_modifier_nonexistent(tmp_path):
    NONEXISTENT = Path("opticsfile.non_existent")
    accel_opt = dict(
        accel="lhc",
        year="2018",
        ats=True,
        beam=1,
        nat_tunes=[0.31, 0.32],
        dpp=0.0,
        energy=6800.0,
        fetch=PATHFETCHER,
<<<<<<< HEAD
        path=MODEL_CREATOR_INPUT / "lhc_2022",
=======
        path=ROOT/"acc-models-lhc-2023",
>>>>>>> 4466fb3c
        modifiers=[NONEXISTENT]
    )
    with pytest.raises(FileNotFoundError) as creation_error:
        create_instance_and_model(
            outputdir=tmp_path, type="nominal", logfile=tmp_path / "madx_log.txt", **accel_opt
        )
    assert NONEXISTENT.name in str(creation_error.value)


@pytest.mark.basic
@pytest.mark.timeout(60)  # madx might get stuck (seen on macos)
def test_lhc_creation_relative_modeldir_path(request, tmp_path):
    os.chdir(tmp_path)  # switch cwd to tmp_path
    model_dir_relpath = Path("test_model")
    model_dir_relpath.mkdir()

    optics_file_relpath = Path("R2022a_A30cmC30cmA10mL200cm.madx")
<<<<<<< HEAD
    shutil.copy(MODEL_CREATOR_INPUT / "lhc_2022/operation/optics" / optics_file_relpath, model_dir_relpath / optics_file_relpath.name)
=======
    shutil.copy(ROOT/"acc-models-lhc-2022/operation/optics" / optics_file_relpath, model_dir_relpath / optics_file_relpath.name)
>>>>>>> 4466fb3c

    accel_opt = dict(
        accel="lhc",
        year="2022",
        ats=True,
        beam=1,
        nat_tunes=[0.31, 0.32],
        dpp=0.0,
        energy=6800.0,
        fetch=PATHFETCHER,
<<<<<<< HEAD
        path=MODEL_CREATOR_INPUT / "lhc_2022",
=======
        path=ROOT/"acc-models-lhc-2022",
>>>>>>> 4466fb3c
        modifiers=[optics_file_relpath],
    )

    # sometimes create_instance_and_model seems to run but does not create twiss-files ...
    accel = create_instance_and_model(
        outputdir=model_dir_relpath, type="nominal", logfile=tmp_path / "madx_log.txt", **accel_opt
    )

    # ... which is then caught here:
    check_accel_from_dir_vs_options(
        model_dir_relpath, accel_opt, accel, required_keys=["beam", "year"]
    )
    os.chdir(request.config.invocation_dir)  # return to original cwd


@pytest.mark.basic
def test_lhc_creation_nominal_driven_check_output(model_25cm_beam1):
    accel = get_accelerator(**model_25cm_beam1)
    LhcModelCreator.check_run_output(accel)

    for dat_file in (TWISS_AC_DAT, TWISS_DAT, TWISS_ELEMENTS_DAT, TWISS_ADT_DAT):
        file_path: Path = accel.model_dir / dat_file
        file_path_moved: Path = file_path.with_suffix(f"{file_path.suffix}0")
        if dat_file == TWISS_ADT_DAT:
            accel.excitation = AccExcitationMode.ADT  # Test ACD before
        else:
            shutil.move(file_path, file_path_moved)

        # Run test
        with pytest.raises(FileNotFoundError) as creation_error:
            LhcModelCreator.check_run_output(accel)
        assert str(dat_file) in str(creation_error.value)

        if file_path_moved.exists():
            shutil.move(file_path_moved, file_path)


# Helper -----------------------------------------------------------------------


def check_accel_from_dir_vs_options(model_dir, accel_options, accel_from_opt, required_keys):
    # creation via model_from_dir tests that all files are in place:
    accel_from_dir = get_accelerator(
        accel=accel_options["accel"],
        model_dir=model_dir,
        **{k: accel_options[k] for k in required_keys},
    )

    _check_arrays(accel_from_opt.nat_tunes, accel_from_dir.nat_tunes, eps=1e-4, tunes=True)
    _check_arrays(accel_from_opt.drv_tunes, accel_from_dir.drv_tunes, eps=1e-4, tunes=True)
    _check_arrays(accel_from_opt.modifiers, accel_from_dir.modifiers)
    assert accel_from_opt.excitation == accel_from_dir.excitation
    assert accel_from_opt.model_dir == accel_from_dir.model_dir

    # TODO: Energy not set in model ? (jdilly, 2021)
    # assert abs(accel_from_opt.energy - accel_from_dir.energy) < 1e-2


def _check_arrays(a_array, b_array, eps=None, tunes=False):
    if a_array is None:
        a_array = []

    if b_array is None:
        b_array = []

    if len(a_array) != len(b_array):
        raise AssertionError("Not the same amounts given.")

    for a, b in zip(a_array, b_array):
        if eps is None:
            assert a == b
        elif tunes:
            assert abs((a % 1) - (b % 1)) <= eps
        else:
            assert abs(a - b) <= eps<|MERGE_RESOLUTION|>--- conflicted
+++ resolved
@@ -10,7 +10,6 @@
 from omc3.model_creator import create_instance_and_model
 
 INPUTS = Path(__file__).parent.parent / "inputs"
-MODEL_CREATOR_INPUT = INPUTS / "model_creation"
 COMP_MODEL = INPUTS / "models" / "25cm_beam1"
 CODEBASE_PATH = Path(__file__).parent.parent.parent / "omc3"
 PS_MODEL = CODEBASE_PATH / "model" / "accelerators" / "ps"
@@ -18,9 +17,6 @@
 
 LHC_30CM_MODIFIERS = [Path("R2023a_A30cmC30cmA10mL200cm.madx")]
 HIGH_BETA_MODIFIERS = [Path("R2018h_A90mC90mA10mL10m.madx")]
-
-LHC_30CM_MODIFIERS = [Path("R2022a_A30cmC30cmA10mL200cm.madx")]
-LHC_40CM_MODIFIERS = [Path("R2018h_A40mC40mA10mL10m.madx")]
 
 
 @pytest.mark.basic
@@ -35,11 +31,7 @@
         energy=0.16,
         modifiers=None,
         fetch=PATHFETCHER,
-<<<<<<< HEAD
-        path=MODEL_CREATOR_INPUT / "psb",
-=======
         path=ROOT / "acc-models-psb-2021",
->>>>>>> 4466fb3c
         scenario="lhc",
         cycle_point="0_injection",
         str_file="psb_inj_lhc.str",
@@ -59,11 +51,7 @@
         energy=0.16,
         modifiers=None,
         fetch=PATHFETCHER,
-<<<<<<< HEAD
-        path=MODEL_CREATOR_INPUT / "psb",
-=======
         path=ROOT/"acc-models-psb-2021",
->>>>>>> 4466fb3c
         scenario="lhc",
         cycle_point="0_injection",
         str_file="psb_inj_lhc.str",
@@ -116,41 +104,13 @@
 #         type="nominal", outputdir=tmp_path, logfile=tmp_path / "madx_log.txt", **accel_opt
 #     )
 #     check_accel_from_dir_vs_options(tmp_path, accel_opt, accel, required_keys=["year"])
-<<<<<<< HEAD
-
-
-@pytest.mark.basic
-def test_ps_creation_nominal_free_2021(tmp_path):
-    accel_opt = dict(
-        accel="ps",
-        nat_tunes=[0.21, 0.323], # from madx_job file in acc_models
-        dpp=0.0,
-        energy=1.4,
-        year="2021",
-        fetch=PATHFETCHER,
-        path=MODEL_CREATOR_INPUT / "ps",
-        scenario="lhc",
-        cycle_point="0_injection",
-        str_file="ps_inj_lhc.str",
-        tune_method="qf",
-    )
-    accel = create_instance_and_model(
-        type="nominal", outputdir=tmp_path, logfile=tmp_path / "madx_log.txt", **accel_opt
-    )
-    check_accel_from_dir_vs_options(tmp_path, accel_opt, accel, required_keys=["year"])
-=======
->>>>>>> 4466fb3c
 
 
 @pytest.mark.basic
 def test_lhc_creation_nominal_driven(tmp_path):
     accel_opt = dict(
         accel="lhc",
-<<<<<<< HEAD
-        year="2022",
-=======
         year="2023",
->>>>>>> 4466fb3c
         beam=1,
         nat_tunes=[0.31, 0.32],
         drv_tunes=[0.298, 0.335],
@@ -158,11 +118,7 @@
         dpp=0.0,
         energy=6800.0,
         fetch=PATHFETCHER,
-<<<<<<< HEAD
-        path=MODEL_CREATOR_INPUT / "lhc_2022",
-=======
-        path=ROOT/"acc-models-lhc-2023",
->>>>>>> 4466fb3c
+        path=ROOT/"acc-models-lhc-2023",
         modifiers=LHC_30CM_MODIFIERS,
     )
     accel = create_instance_and_model(
@@ -172,11 +128,7 @@
 
 
 @pytest.mark.basic
-<<<<<<< HEAD
-def test_lhc_creation_nominal_free_2018(tmp_path):
-=======
 def test_lhc_creation_nominal_free_high_beta(tmp_path):
->>>>>>> 4466fb3c
     accel_opt = dict(
         accel="lhc",
         year="2018",
@@ -185,13 +137,8 @@
         dpp=0.0,
         energy=6500.0,
         fetch=PATHFETCHER,
-<<<<<<< HEAD
-        path=MODEL_CREATOR_INPUT / "lhc_2018",
-        modifiers=LHC_40CM_MODIFIERS
-=======
         path=ROOT/"acc-models-lhc-2018",
         modifiers=HIGH_BETA_MODIFIERS
->>>>>>> 4466fb3c
     )
     accel = create_instance_and_model(
         outputdir=tmp_path, type="nominal", logfile=tmp_path / "madx_log.txt", **accel_opt
@@ -203,21 +150,13 @@
 def test_lhc_creation_nominal_free(tmp_path):
     accel_opt = dict(
         accel="lhc",
-<<<<<<< HEAD
-        year="2022",
-=======
         year="2023",
->>>>>>> 4466fb3c
-        beam=1,
-        nat_tunes=[0.31, 0.32],
-        dpp=0.0,
-        energy=6800.0,
-        fetch=PATHFETCHER,
-<<<<<<< HEAD
-        path=MODEL_CREATOR_INPUT / "lhc_2022",
-=======
-        path=ROOT/"acc-models-lhc-2023",
->>>>>>> 4466fb3c
+        beam=1,
+        nat_tunes=[0.31, 0.32],
+        dpp=0.0,
+        energy=6800.0,
+        fetch=PATHFETCHER,
+        path=ROOT/"acc-models-lhc-2023",
         modifiers=LHC_30CM_MODIFIERS
     )
     accel = create_instance_and_model(
@@ -232,22 +171,14 @@
     (tmp_path / LhcBestKnowledgeCreator.CORRECTIONS_FILENAME).write_text("\n")
     accel_opt = dict(
         accel="lhc",
-<<<<<<< HEAD
-        year="2022",
-=======
         year="2023",
->>>>>>> 4466fb3c
         ats=True,
         beam=1,
         nat_tunes=[0.31, 0.32],
         dpp=0.0,
         energy=6800.0,
         fetch=PATHFETCHER,
-<<<<<<< HEAD
-        path=MODEL_CREATOR_INPUT / "lhc_2022",
-=======
-        path=ROOT/"acc-models-lhc-2023",
->>>>>>> 4466fb3c
+        path=ROOT/"acc-models-lhc-2023",
         b2_errors="MB2022_6500.0GeV_0133cm",
         modifiers=LHC_30CM_MODIFIERS
     )
@@ -267,17 +198,10 @@
         dpp=0.0,
         energy=6800.0,
         fetch=PATHFETCHER,
-<<<<<<< HEAD
-        path=MODEL_CREATOR_INPUT / "lhc_2022",
+        path=ROOT/"acc-models-lhc-2023",
         modifiers=LHC_30CM_MODIFIERS
     )
-    shutil.copy(MODEL_CREATOR_INPUT / "lhc_2022/operation/optics" / "R2022a_A30cmC30cmA10mL200cm.madx", tmp_path / "R2022a_A30cmC30cmA10mL200cm.madx")
-=======
-        path=ROOT/"acc-models-lhc-2023",
-        modifiers=LHC_30CM_MODIFIERS
-    )
     #shutil.copy(MODEL_CREATOR_INPUT / "lhc_2022/operation/optics" / "R2022a_A30cmC30cmA10mL200cm.madx", tmp_path / "R2022a_A30cmC30cmA10mL200cm.madx")
->>>>>>> 4466fb3c
 
     accel = create_instance_and_model(
         outputdir=tmp_path, type="nominal", logfile=tmp_path / "madx_log.txt", **accel_opt
@@ -297,11 +221,7 @@
         dpp=0.0,
         energy=6800.0,
         fetch=PATHFETCHER,
-<<<<<<< HEAD
-        path=MODEL_CREATOR_INPUT / "lhc_2022",
-=======
-        path=ROOT/"acc-models-lhc-2023",
->>>>>>> 4466fb3c
+        path=ROOT/"acc-models-lhc-2023",
         modifiers=[NONEXISTENT]
     )
     with pytest.raises(FileNotFoundError) as creation_error:
@@ -319,11 +239,7 @@
     model_dir_relpath.mkdir()
 
     optics_file_relpath = Path("R2022a_A30cmC30cmA10mL200cm.madx")
-<<<<<<< HEAD
-    shutil.copy(MODEL_CREATOR_INPUT / "lhc_2022/operation/optics" / optics_file_relpath, model_dir_relpath / optics_file_relpath.name)
-=======
     shutil.copy(ROOT/"acc-models-lhc-2022/operation/optics" / optics_file_relpath, model_dir_relpath / optics_file_relpath.name)
->>>>>>> 4466fb3c
 
     accel_opt = dict(
         accel="lhc",
@@ -334,11 +250,7 @@
         dpp=0.0,
         energy=6800.0,
         fetch=PATHFETCHER,
-<<<<<<< HEAD
-        path=MODEL_CREATOR_INPUT / "lhc_2022",
-=======
         path=ROOT/"acc-models-lhc-2022",
->>>>>>> 4466fb3c
         modifiers=[optics_file_relpath],
     )
 
