import os
import shutil
import copy
from pathlib import Path

import pytest
<<<<<<< HEAD
import tfs
from omc3.model.accelerators.accelerator import AcceleratorDefinitionError, AccExcitationMode
from omc3.model.constants import TWISS_AC_DAT, TWISS_ADT_DAT, TWISS_DAT, TWISS_ELEMENTS_DAT, PATHFETCHER
=======
from generic_parser import DotDict
from pandas._testing import assert_frame_equal

from omc3.model.accelerators.accelerator import (Accelerator, AcceleratorDefinitionError,
                                                 AccExcitationMode)
from omc3.model.constants import TWISS_AC_DAT, TWISS_ADT_DAT, TWISS_DAT, TWISS_ELEMENTS_DAT
>>>>>>> 12d78167
from omc3.model.manager import get_accelerator
from omc3.model.model_creators.lhc_model_creator import LhcBestKnowledgeCreator, LhcModelCreator
from omc3.model_creator import create_instance_and_model
from omc3.optics_measurements.constants import NAME

INPUTS = Path(__file__).parent.parent / "inputs"
LHC_30CM_MODIFIERS = [Path("R2023a_A30cmC30cmA10mL200cm.madx")]
HIGH_BETA_MODIFIERS = [Path("R2018h_A90mC90mA10mL10m.madx")]
UNAVAILABLE_FETCHER = "unavailable_fetcher"

# ---- creation tests ------------------------------------------------------------------------------

@pytest.mark.basic
def test_booster_creation_nominal_driven(tmp_path, acc_models_psb_2021):
    accel_opt = dict(
        accel="psbooster",
        ring=1,
        nat_tunes=[0.28, 0.45],
        drv_tunes=[0.205, 0.274],
        driven_excitation="acd",
        dpp=0.0,
        energy=0.16,
        modifiers=None,
        fetch=PATHFETCHER,
        path=acc_models_psb_2021,
        scenario="lhc",
        cycle_point="0_injection",
        str_file="psb_inj_lhc.str",
    )
    accel = create_instance_and_model(
        type="nominal", outputdir=tmp_path, logfile=tmp_path / "madx_log.txt", **accel_opt
    )
    check_accel_from_dir_vs_options(tmp_path, accel_opt, accel)

    # now check a few error cases

    accel_opt_duplicate = accel_opt.copy()
    accel_opt_duplicate["scenario"] = None
    with pytest.raises(AttributeError):
        create_instance_and_model(
            type="nominal", outputdir=tmp_path, logfile=tmp_path / "madx_log.txt", **accel_opt_duplicate
        )

    accel_opt_duplicate = accel_opt.copy()
    accel_opt_duplicate["str_file"] = None
    with pytest.raises(AttributeError):
        create_instance_and_model(
            type="nominal", outputdir=tmp_path, logfile=tmp_path / "madx_log.txt", **accel_opt_duplicate
        )


@pytest.mark.basic
def test_booster_creation_nominal_free(tmp_path, acc_models_psb_2021):
    accel_opt = dict(
        accel="psbooster",
        ring=1,
        nat_tunes=[0.28, 0.45],
        dpp=0.0,
        energy=0.16,
        modifiers=None,
        fetch=PATHFETCHER,
        path=acc_models_psb_2021,
        scenario="lhc",
        cycle_point="0_injection",
        str_file="psb_inj_lhc.str",
    )
    accel = create_instance_and_model(
        type="nominal", outputdir=tmp_path, logfile=tmp_path / "madx_log.txt", **accel_opt
    )
    check_accel_from_dir_vs_options(tmp_path, accel_opt, accel)

# # ps tune matching fails for 2018 optics
# # The magnets used for the different tune matching methods in > 2018 were installed in LS2. 
# # TODO: check with PS expert a) if model creation <= 2018 is desired and b) how it worked
#
# @pytest.mark.basic
# def test_ps_creation_nominal_driven_2018(tmp_path):
#     accel_opt = dict(
#         accel="ps",
#         nat_tunes=[0.21, 0.323], # from madx_job file in acc_models
#         drv_tunes=[0.215, 0.318],
#         driven_excitation="acd",
#         dpp=0.0,
#         energy=1.4,
#         year="2018",
#         fetch=PATHFETCHER,
#         path=MODEL_CREATOR_INPUT / "ps_2018",
#         scenario="lhc_proton",
#         cycle_point="0_injection",
#         str_file="ps_inj_lhc.str",
#         tune_method="f8l",
#     )
#     accel = create_instance_and_model(
#         type="nominal", outputdir=tmp_path, logfile=tmp_path / "madx_log.txt", **accel_opt
#     )
#     check_accel_from_dir_vs_options(tmp_path, accel_opt, accel, required_keys=["year"])
#
#
@pytest.mark.basic
def test_ps_creation_nominal_free_2018(tmp_path, acc_models_ps_2021):
    accel_opt = dict(
        accel="ps",
        nat_tunes=[0.21, 0.323], # from madx_job file in acc_models
        dpp=0.0,
        energy=1.4,
<<<<<<< HEAD
        year="2018",
        fetch=PATHFETCHER,
        path=acc_models_ps_2021,
        scenario="lhc",
        cycle_point="2_flat_top",
        str_file="ps_ft_lhc.str",
        tune_method="pfw",
=======
        year=2018,
        modifiers=[PS_MODEL / "2018" / "strength" / "PS_LE_LHC_low_chroma.str"],
    )
    accel = create_instance_and_model(
        type="nominal", outputdir=tmp_path, logfile=tmp_path / "madx_log.txt", **accel_opt
    )
    check_accel_from_dir_vs_options(tmp_path, accel_opt, accel)

    
@pytest.mark.basic
def test_ps_creation_nominal_free_2018(tmp_path):
    accel_opt = dict(
        accel="ps",
        nat_tunes=[6.32, 6.29],
        dpp=0.0,
        energy=1.4,
        year=2018,
        modifiers=[PS_MODEL / "2018" / "strength" / "PS_LE_LHC_low_chroma.str"],
>>>>>>> 12d78167
    )
    accel = create_instance_and_model(
        type="nominal", outputdir=tmp_path, logfile=tmp_path / "madx_log.txt", **accel_opt
    )
    check_accel_from_dir_vs_options(tmp_path, accel_opt, accel)

    # the PS acc-models repo doesn't provide `.beam` files, that could be used to extract the
    # energy settings for each scenario automatically. So we rely on te user to specify this
    accel_opt_duplicate = accel_opt.copy()
    accel_opt_duplicate["energy"] = None

<<<<<<< HEAD
    with pytest.raises(RuntimeError) as excinfo:
        create_instance_and_model(
            type="nominal", outputdir=tmp_path, logfile=tmp_path / "madx_log.txt", **accel_opt_duplicate
        )
    assert "Please provide the --energy ENERGY flag" in str(excinfo.value)
=======
@pytest.mark.basic
def test_ps_creation_nominal_free_2021(tmp_path):
    accel_opt = dict(
        accel="ps",
        nat_tunes=[6.32, 6.29],
        dpp=0.0,
        energy=1.4,
        year=2021,
        modifiers=[PS_MODEL / "2021" / "strength" / "ps_fb_lhc.str"],
    )
    accel = create_instance_and_model(
        type="nominal", outputdir=tmp_path, logfile=tmp_path / "madx_log.txt", **accel_opt
    )
    check_accel_from_dir_vs_options(tmp_path, accel_opt, accel)
>>>>>>> 12d78167


@pytest.mark.basic
def test_lhc_creation_nominal_driven(tmp_path, acc_models_lhc_2023):
    accel_opt = dict(
        accel="lhc",
        year="2023",
        beam=1,
        nat_tunes=[0.31, 0.32],
        drv_tunes=[0.298, 0.335],
        driven_excitation="acd",
        dpp=0.0,
        energy=6800.0,
        fetch=PATHFETCHER,
        path=acc_models_lhc_2023,
        modifiers=LHC_30CM_MODIFIERS,
    )
    accel = create_instance_and_model(
        outputdir=tmp_path, type="nominal", logfile=tmp_path / "madx_log.txt", **accel_opt
    )
    check_accel_from_dir_vs_options(tmp_path, accel_opt, accel)

    # quick check for DOROS BPMs
    for twiss_name in (TWISS_DAT, TWISS_ELEMENTS_DAT):
        df_twiss = tfs.read(tmp_path / twiss_name, index=NAME)
        assert any(df_twiss.index.str.match(r"BPM.+_DOROS$"))

    # checks that should fail

    with pytest.raises(AcceleratorDefinitionError) as excinfo:
        accel_duplicate = copy.deepcopy(accel)
        accel_duplicate.model_dir = None
        LhcModelCreator.check_accelerator_instance(accel_duplicate)
    assert "model directory (outputdir option) was not given" in str(excinfo.value)

    with pytest.raises(AcceleratorDefinitionError) as excinfo:
        accel_duplicate = copy.deepcopy(accel)
        accel_duplicate.modifiers = None
        LhcModelCreator.check_accelerator_instance(accel_duplicate)
    assert "no modifiers could be found" in str(excinfo.value)

    with pytest.raises(AttributeError):
        create_instance_and_model(
            type="nominal", outputdir=None, logfile=tmp_path / "madx_log.txt", **accel_opt
        )


@pytest.mark.basic
def test_lhc_creation_nominal_free_high_beta(tmp_path, acc_models_lhc_2018):
    accel_opt = dict(
        accel="lhc",
        year="2018",
        beam=1,
        nat_tunes=[0.31, 0.32],
        dpp=0.0,
        energy=6500.0,
        fetch=PATHFETCHER,
        path=acc_models_lhc_2018,
        modifiers=HIGH_BETA_MODIFIERS
    )
    accel = create_instance_and_model(
        outputdir=tmp_path, type="nominal", logfile=tmp_path / "madx_log.txt", **accel_opt
    )
    check_accel_from_dir_vs_options(tmp_path, accel_opt, accel, required_keys=["beam", "year"])


@pytest.mark.basic
def test_lhc_creation_nominal_free(tmp_path, acc_models_lhc_2023):
    accel_opt = dict(
        accel="lhc",
        year="2023",
        beam=1,
        nat_tunes=[0.31, 0.32],
        dpp=0.0,
        energy=6800.0,
        fetch=PATHFETCHER,
        path=acc_models_lhc_2023,
        modifiers=LHC_30CM_MODIFIERS
    )
    accel = create_instance_and_model(
        outputdir=tmp_path, type="nominal", logfile=tmp_path / "madx_log.txt", **accel_opt
    )
    check_accel_from_dir_vs_options(tmp_path, accel_opt, accel)


@pytest.mark.basic
def test_lhc_creation_best_knowledge(tmp_path, acc_models_lhc_2023):
    (tmp_path / LhcBestKnowledgeCreator.EXTRACTED_MQTS_FILENAME).write_text("\n")
    
    corrections = tmp_path / "other_corrections.madx"
    corrections_str = "! just a comment to test the corrections file is actually loaded in madx. whfifhkdskjfshkdhfswojeorijr"
    corrections.write_text(f"{corrections_str}\n")

    logfile = tmp_path / "madx_log.txt"

    accel_opt = dict(
        accel="lhc",
        year="2023",
        ats=True,
        beam=1,
        nat_tunes=[0.31, 0.32],
        dpp=0.0,
        energy=6800.0,
        fetch=PATHFETCHER,
        path=acc_models_lhc_2023,
        modifiers=LHC_30CM_MODIFIERS + [corrections]
    )

    # like from the GUI, dump best knowledge on top of nominal
    accel = create_instance_and_model(
        outputdir=tmp_path, type="nominal", logfile=logfile, **accel_opt
    )

    accel_opt["b2_errors"] = str(INPUTS / "models/error_tables/MB2022_6500.0GeV_0133cm")

    accel = create_instance_and_model(
        outputdir=tmp_path, type="best_knowledge", logfile=logfile, **accel_opt
    )
    check_accel_from_dir_vs_options(tmp_path, accel_opt, accel, required_keys=["beam", "year"], best_knowledge=True)
    assert corrections_str in logfile.read_text()


@pytest.mark.basic
def test_lhc_creation_relative_modifier_path(tmp_path, acc_models_lhc_2022):
    accel_opt = dict(
        accel="lhc",
        year="2022",
        ats=True,
        beam=1,
        nat_tunes=[0.31, 0.32],
        dpp=0.0,
        energy=6800.0,
        fetch=PATHFETCHER,
        path=acc_models_lhc_2022,
        modifiers=LHC_30CM_MODIFIERS
    )
    #shutil.copy(MODEL_CREATOR_INPUT / "lhc_2022/operation/optics" / "R2022a_A30cmC30cmA10mL200cm.madx", tmp_path / "R2022a_A30cmC30cmA10mL200cm.madx")

    accel = create_instance_and_model(
        outputdir=tmp_path, type="nominal", logfile=tmp_path / "madx_log.txt", **accel_opt
    )
    check_accel_from_dir_vs_options(tmp_path, accel_opt, accel)


@pytest.mark.basic
def test_lhc_creation_modifier_nonexistent(tmp_path, acc_models_lhc_2018):
    NONEXISTENT = Path("opticsfile.non_existent")
    accel_opt = dict(
        accel="lhc",
        year="2018",
        ats=True,
        beam=1,
        nat_tunes=[0.31, 0.32],
        dpp=0.0,
        energy=6800.0,
        fetch=PATHFETCHER,
        path=acc_models_lhc_2018,
        modifiers=[NONEXISTENT]
    )
    with pytest.raises(FileNotFoundError) as creation_error:
        create_instance_and_model(
            outputdir=tmp_path, type="nominal", logfile=tmp_path / "madx_log.txt", **accel_opt
        )
    assert NONEXISTENT.name in str(creation_error.value)


@pytest.mark.basic
@pytest.mark.timeout(60)  # madx might get stuck (seen on macos)
def test_lhc_creation_relative_modeldir_path(request, tmp_path, acc_models_lhc_2022):
    os.chdir(tmp_path)  # switch cwd to tmp_path
    model_dir_relpath = Path("test_model")
    model_dir_relpath.mkdir()

    optics_file_relpath = Path("R2022a_A30cmC30cmA10mL200cm.madx")
    shutil.copy(acc_models_lhc_2022 / "operation/optics" / optics_file_relpath, model_dir_relpath / optics_file_relpath.name)

    accel_opt = dict(
        accel="lhc",
        year="2022",
        ats=True,
        beam=1,
        nat_tunes=[0.31, 0.32],
        dpp=0.0,
        energy=6800.0,
        fetch=PATHFETCHER,
        path=acc_models_lhc_2022,
        modifiers=[optics_file_relpath],
    )

    # sometimes create_instance_and_model seems to run but does not create twiss-files ...
    accel = create_instance_and_model(
        outputdir=model_dir_relpath, type="nominal", logfile=tmp_path / "madx_log.txt", **accel_opt
    )

    # ... which is then caught here:
    check_accel_from_dir_vs_options(model_dir_relpath, accel_opt, accel)
    os.chdir(request.config.invocation_dir)  # return to original cwd


@pytest.mark.basic
def test_lhc_creation_nominal_driven_check_output(model_25cm_beam1):
    """ Checks if the post_run() method succeeds on an already existing given model (dir),
    and then checks that it failes when removing individual files from that model. """
    accel = get_accelerator(**model_25cm_beam1)
    LhcModelCreator(accel).post_run()

    for dat_file in (TWISS_AC_DAT, TWISS_DAT, TWISS_ELEMENTS_DAT, TWISS_ADT_DAT):
        file_path: Path = accel.model_dir / dat_file
        file_path_moved: Path = file_path.with_suffix(f"{file_path.suffix}0")
        if dat_file == TWISS_ADT_DAT:
            accel.excitation = AccExcitationMode.ADT  # Test ACD before
        else:
            shutil.move(file_path, file_path_moved)

        # Run test
        with pytest.raises(FileNotFoundError) as creation_error:
            LhcModelCreator(accel).post_run()
        assert str(dat_file) in str(creation_error.value)

        if file_path_moved.exists():
            shutil.move(file_path_moved, file_path)

# ---- cli tests -----------------------------------------------------------------------------------

@pytest.mark.basic
def test_lhc_creator_cli(tmp_path, acc_models_lhc_2023, capsys):

    accel_opt = dict(
        accel="lhc",
        year="2023",
        ats=True,
        beam=1,
        nat_tunes=[0.31, 0.32],
        dpp=0.0,
        energy=6800.0,
        fetch=PATHFETCHER,
        path=acc_models_lhc_2023,
        list_choices=True,
    )
    create_instance_and_model(
        outputdir=tmp_path, type="nominal", logfile=tmp_path / "madx_log.txt", **accel_opt
    )

    output = capsys.readouterr().out
    modifiers = output.split("\n")
    modifiers = [m for m in modifiers if len(m) > 0]  # remove empty lines

    # let's check that we got modifiers (we must, since `acc_models_lhc_2023` is pointing to a valid
    # acc-models directory)
    assert len(modifiers) > 0

    # furthermore, all of the returned filenames must be `.madx` files
    for m in modifiers:
        assert m.endswith(".madx")

@pytest.mark.basic
def test_booster_creator_cli(tmp_path, acc_models_psb_2021, capsys):
    accel_opt = dict(
        accel="psbooster",
        ring=1,
        nat_tunes=[0.28, 0.45],
        drv_tunes=[0.205, 0.274],
        driven_excitation="acd",
        dpp=0.0,
        energy=0.16,
        modifiers=None,
        fetch=PATHFETCHER,
        path=acc_models_psb_2021,
        list_choices=True,
    )

    create_instance_and_model(
        outputdir=tmp_path, type="nominal", logfile=tmp_path / "madx_log.txt", **accel_opt
    )

    output = capsys.readouterr().out
    scenarios = output.split("\n")
    scenarios = [c for c in scenarios if len(c) > 0]  # remove empty lines
    scenarios.sort()

    assert scenarios == [
        "ad",
        "east",
        "isolde",
        "lhc",
        "sftpro",
        "tof"
    ]

    accel_opt["scenario"] = "lhc"

    create_instance_and_model(
        outputdir=tmp_path, type="nominal", logfile=tmp_path / "madx_log.txt", **accel_opt
    )

    output = capsys.readouterr().out
    cycle_points = output.split("\n")
    cycle_points = [c for c in cycle_points if len(c) > 0]  # remove empty lines
    cycle_points.sort()

    assert cycle_points == [
        "0_injection",
        "1_flat_bottom",
        "2_flat_top",
        "3_extraction",
    ]

@pytest.mark.basic
def test_ps_creation_cli(tmp_path, acc_models_ps_2021, capsys):
    accel_opt = dict(
        accel="ps",
        nat_tunes=[0.21, 0.323], # from madx_job file in acc_models
        dpp=0.0,
        energy=1.4,
        year="2018",
        fetch=PATHFETCHER,
        path=acc_models_ps_2021,
        scenario="lhc",
        tune_method="pfw",
        list_choices=True,
    )
    create_instance_and_model(
        outputdir=tmp_path, type="nominal", logfile=tmp_path / "madx_log.txt", **accel_opt
    )

    output = capsys.readouterr().out
    cycle_points = output.split("\n")
    cycle_points = [c for c in cycle_points if len(c) > 0]  # remove empty lines
    cycle_points.sort()

    assert cycle_points == [
        "0_injection",
        "1_flat_bottom",
        "2_flat_top",
        "3_extraction",
        "4_flat_bottom_wo_QDN90",
    ]

# ---- helper --------------------------------------------------------------------------------------

<<<<<<< HEAD
def check_accel_from_dir_vs_options(model_dir, accel_options, accel_from_opt, required_keys, best_knowledge=False):
=======
def check_accel_from_dir_vs_options(model_dir: Path, accel_options: DotDict, accel_from_opt: Accelerator):
>>>>>>> 12d78167
    # creation via model_from_dir tests that all files are in place:
    accel_from_dir = get_accelerator(
        accel=accel_options["accel"],
        model_dir=model_dir,
        **_get_required_accelerator_parameters(accel_from_opt),
    )

    _check_arrays(accel_from_opt.nat_tunes, accel_from_dir.nat_tunes, eps=1e-4, tunes=True)
    _check_arrays(accel_from_opt.drv_tunes, accel_from_dir.drv_tunes, eps=1e-4, tunes=True)
    _check_arrays(accel_from_opt.modifiers, accel_from_dir.modifiers)
    assert accel_from_opt.excitation == accel_from_dir.excitation
    assert accel_from_opt.model_dir.absolute() == accel_from_dir.model_dir.absolute()
    
    if accel_from_dir.model is not None:
        assert_frame_equal(accel_from_opt.model, accel_from_dir.model)
    
    if accel_from_opt.excitation != AccExcitationMode.FREE:
        assert_frame_equal(accel_from_opt.model_driven, accel_from_dir.model_driven)
    
    if accel_from_dir.model_best_knowledge is not None:
        assert_frame_equal(accel_from_opt.model_best_knowledge, accel_from_dir.model_best_knowledge)

    if best_knowledge:
        assert accel_from_dir.model_best_knowledge is not None

        beta_model = accel_from_dir.model["BETX"]
        beta_bk = accel_from_dir.model_best_knowledge["BETX"]

        _check_arrays(beta_model, beta_bk, eps=1e-4, is_close=False)

    # TODO: Energy not set in model ? (jdilly, 2021)
    # assert abs(accel_from_opt.energy - accel_from_dir.energy) < 1e-2


def _check_arrays(a_array, b_array, eps=None, tunes=False, is_close=True):
    if a_array is None:
        a_array = []

    if b_array is None:
        b_array = []

    if len(a_array) != len(b_array):
        raise AssertionError("Not the same amounts given.")

    for a, b in zip(a_array, b_array):
        if eps is None:
            assert (a == b) == is_close
        elif tunes:
            assert (abs((a % 1) - (b % 1)) <= eps) == is_close
        else:
<<<<<<< HEAD
            assert (abs(a - b) <= eps) == is_close
=======
            assert abs(a - b) <= eps


def _get_required_accelerator_parameters(accel_inst: Accelerator) -> dict:
    """Return the required parameters with the values from  the accelerator instance."""
    parameters_required = dict()
    parameters_accel = accel_inst.__class__.get_parameters()
    for name, param in parameters_accel.items():
        if param.get("required", False):
            parameters_required[name] = getattr(accel_inst, name)
    return parameters_required


>>>>>>> 12d78167
<|MERGE_RESOLUTION|>--- conflicted
+++ resolved
@@ -4,18 +4,10 @@
 from pathlib import Path
 
 import pytest
-<<<<<<< HEAD
 import tfs
-from omc3.model.accelerators.accelerator import AcceleratorDefinitionError, AccExcitationMode
+from generic_parser import DotDict
+from omc3.model.accelerators.accelerator import Accelerator,AcceleratorDefinitionError, AccExcitationMode
 from omc3.model.constants import TWISS_AC_DAT, TWISS_ADT_DAT, TWISS_DAT, TWISS_ELEMENTS_DAT, PATHFETCHER
-=======
-from generic_parser import DotDict
-from pandas._testing import assert_frame_equal
-
-from omc3.model.accelerators.accelerator import (Accelerator, AcceleratorDefinitionError,
-                                                 AccExcitationMode)
-from omc3.model.constants import TWISS_AC_DAT, TWISS_ADT_DAT, TWISS_DAT, TWISS_ELEMENTS_DAT
->>>>>>> 12d78167
 from omc3.model.manager import get_accelerator
 from omc3.model.model_creators.lhc_model_creator import LhcBestKnowledgeCreator, LhcModelCreator
 from omc3.model_creator import create_instance_and_model
@@ -48,7 +40,7 @@
     accel = create_instance_and_model(
         type="nominal", outputdir=tmp_path, logfile=tmp_path / "madx_log.txt", **accel_opt
     )
-    check_accel_from_dir_vs_options(tmp_path, accel_opt, accel)
+    check_accel_from_dir_vs_options(tmp_path, accel_opt, accel, required_keys=["ring"])
 
     # now check a few error cases
 
@@ -85,7 +77,7 @@
     accel = create_instance_and_model(
         type="nominal", outputdir=tmp_path, logfile=tmp_path / "madx_log.txt", **accel_opt
     )
-    check_accel_from_dir_vs_options(tmp_path, accel_opt, accel)
+    check_accel_from_dir_vs_options(tmp_path, accel_opt, accel, required_keys=["ring"])
 
 # # ps tune matching fails for 2018 optics
 # # The magnets used for the different tune matching methods in > 2018 were installed in LS2. 
@@ -121,7 +113,6 @@
         nat_tunes=[0.21, 0.323], # from madx_job file in acc_models
         dpp=0.0,
         energy=1.4,
-<<<<<<< HEAD
         year="2018",
         fetch=PATHFETCHER,
         path=acc_models_ps_2021,
@@ -129,26 +120,6 @@
         cycle_point="2_flat_top",
         str_file="ps_ft_lhc.str",
         tune_method="pfw",
-=======
-        year=2018,
-        modifiers=[PS_MODEL / "2018" / "strength" / "PS_LE_LHC_low_chroma.str"],
-    )
-    accel = create_instance_and_model(
-        type="nominal", outputdir=tmp_path, logfile=tmp_path / "madx_log.txt", **accel_opt
-    )
-    check_accel_from_dir_vs_options(tmp_path, accel_opt, accel)
-
-    
-@pytest.mark.basic
-def test_ps_creation_nominal_free_2018(tmp_path):
-    accel_opt = dict(
-        accel="ps",
-        nat_tunes=[6.32, 6.29],
-        dpp=0.0,
-        energy=1.4,
-        year=2018,
-        modifiers=[PS_MODEL / "2018" / "strength" / "PS_LE_LHC_low_chroma.str"],
->>>>>>> 12d78167
     )
     accel = create_instance_and_model(
         type="nominal", outputdir=tmp_path, logfile=tmp_path / "madx_log.txt", **accel_opt
@@ -160,28 +131,11 @@
     accel_opt_duplicate = accel_opt.copy()
     accel_opt_duplicate["energy"] = None
 
-<<<<<<< HEAD
     with pytest.raises(RuntimeError) as excinfo:
         create_instance_and_model(
             type="nominal", outputdir=tmp_path, logfile=tmp_path / "madx_log.txt", **accel_opt_duplicate
         )
     assert "Please provide the --energy ENERGY flag" in str(excinfo.value)
-=======
-@pytest.mark.basic
-def test_ps_creation_nominal_free_2021(tmp_path):
-    accel_opt = dict(
-        accel="ps",
-        nat_tunes=[6.32, 6.29],
-        dpp=0.0,
-        energy=1.4,
-        year=2021,
-        modifiers=[PS_MODEL / "2021" / "strength" / "ps_fb_lhc.str"],
-    )
-    accel = create_instance_and_model(
-        type="nominal", outputdir=tmp_path, logfile=tmp_path / "madx_log.txt", **accel_opt
-    )
-    check_accel_from_dir_vs_options(tmp_path, accel_opt, accel)
->>>>>>> 12d78167
 
 
 @pytest.mark.basic
@@ -202,7 +156,7 @@
     accel = create_instance_and_model(
         outputdir=tmp_path, type="nominal", logfile=tmp_path / "madx_log.txt", **accel_opt
     )
-    check_accel_from_dir_vs_options(tmp_path, accel_opt, accel)
+    check_accel_from_dir_vs_options(tmp_path, accel_opt, accel, required_keys=["beam", "year"])
 
     # quick check for DOROS BPMs
     for twiss_name in (TWISS_DAT, TWISS_ELEMENTS_DAT):
@@ -264,7 +218,7 @@
     accel = create_instance_and_model(
         outputdir=tmp_path, type="nominal", logfile=tmp_path / "madx_log.txt", **accel_opt
     )
-    check_accel_from_dir_vs_options(tmp_path, accel_opt, accel)
+    check_accel_from_dir_vs_options(tmp_path, accel_opt, accel, required_keys=["beam", "year"])
 
 
 @pytest.mark.basic
@@ -522,32 +476,19 @@
 
 # ---- helper --------------------------------------------------------------------------------------
 
-<<<<<<< HEAD
-def check_accel_from_dir_vs_options(model_dir, accel_options, accel_from_opt, required_keys, best_knowledge=False):
-=======
-def check_accel_from_dir_vs_options(model_dir: Path, accel_options: DotDict, accel_from_opt: Accelerator):
->>>>>>> 12d78167
+def check_accel_from_dir_vs_options(model_dir: Path, accel_options: DotDict, accel_from_opt: Accelerator, required_keys, best_knowledge=False):
     # creation via model_from_dir tests that all files are in place:
     accel_from_dir = get_accelerator(
         accel=accel_options["accel"],
         model_dir=model_dir,
-        **_get_required_accelerator_parameters(accel_from_opt),
+        **{k: accel_options[k] for k in required_keys},
     )
 
     _check_arrays(accel_from_opt.nat_tunes, accel_from_dir.nat_tunes, eps=1e-4, tunes=True)
     _check_arrays(accel_from_opt.drv_tunes, accel_from_dir.drv_tunes, eps=1e-4, tunes=True)
     _check_arrays(accel_from_opt.modifiers, accel_from_dir.modifiers)
     assert accel_from_opt.excitation == accel_from_dir.excitation
-    assert accel_from_opt.model_dir.absolute() == accel_from_dir.model_dir.absolute()
-    
-    if accel_from_dir.model is not None:
-        assert_frame_equal(accel_from_opt.model, accel_from_dir.model)
-    
-    if accel_from_opt.excitation != AccExcitationMode.FREE:
-        assert_frame_equal(accel_from_opt.model_driven, accel_from_dir.model_driven)
-    
-    if accel_from_dir.model_best_knowledge is not None:
-        assert_frame_equal(accel_from_opt.model_best_knowledge, accel_from_dir.model_best_knowledge)
+    assert accel_from_opt.model_dir == accel_from_dir.model_dir
 
     if best_knowledge:
         assert accel_from_dir.model_best_knowledge is not None
@@ -577,20 +518,4 @@
         elif tunes:
             assert (abs((a % 1) - (b % 1)) <= eps) == is_close
         else:
-<<<<<<< HEAD
-            assert (abs(a - b) <= eps) == is_close
-=======
-            assert abs(a - b) <= eps
-
-
-def _get_required_accelerator_parameters(accel_inst: Accelerator) -> dict:
-    """Return the required parameters with the values from  the accelerator instance."""
-    parameters_required = dict()
-    parameters_accel = accel_inst.__class__.get_parameters()
-    for name, param in parameters_accel.items():
-        if param.get("required", False):
-            parameters_required[name] = getattr(accel_inst, name)
-    return parameters_required
-
-
->>>>>>> 12d78167
+            assert (abs(a - b) <= eps) == is_close