import numpy as np
import pytest
import tfs

from omc3.correction.model_appenders import add_coupling_to_model
from omc3.correction.model_diff import diff_twiss_parameters
from omc3.global_correction import OPTICS_PARAMS_CHOICES
from omc3.model.constants import TWISS_DAT
from omc3.optics_measurements.constants import (
    BETA,
    DELTA,
    DISPERSION,
    NAME,
    NORM_DISPERSION,
    PHASE,
    PHASE_ADV,
    TUNE,
)
from omc3.optics_measurements.toolbox import ang_diff, ang_sum
from tests.conftest import INPUTS, MODELS

<<<<<<< HEAD

MODEL_INJ_BEAM1 = MODELS / "2018_inj_b1_11m" / "twiss.dat"
CORRECTION_INJ_BEAM1_DIR = INPUTS / "correction" / "2018_inj_b1_11m"

MODEL_INJ_BEAM1_MQ_ERR = CORRECTION_INJ_BEAM1_DIR / "twiss_quadrupole_error.dat"
MODEL_INJ_BEAM1_MQS_ERR = CORRECTION_INJ_BEAM1_DIR / "twiss_skew_quadrupole_error.dat"
=======
MODEL_INJ_BEAM1 = MODELS / "2018_inj_b1_11m" / TWISS_DAT
MODEL_INJ_BEAM1_MQ_ERR = INPUTS / "correction" / "inj_beam1" / "twiss_quadrupole_error.dat"
MODEL_INJ_BEAM1_MQS_ERR = INPUTS / "correction" / "inj_beam1" / "twiss_skew_quadrupole_error.dat"
>>>>>>> 68b622b2

EPS = 1e-12  # numerical accuracy, as the inverse calculation will not give the exact starting values


@pytest.mark.parametrize('model_error_path', (MODEL_INJ_BEAM1_MQ_ERR, MODEL_INJ_BEAM1_MQS_ERR), ids=('MQ', 'MQS'))
@pytest.mark.basic
def test_simple_diff(model_error_path):
    """Asserts that the diff_twiss_parameters functions perform the correct
    calculations by applying the respective inverse calculations on
    model, model_errors and delta."""
    model = tfs.read(MODEL_INJ_BEAM1, index=NAME)
    model = add_coupling_to_model(model)

    model_errors = tfs.read(model_error_path, index=NAME)
    model_errors = add_coupling_to_model(model_errors)

    diff = diff_twiss_parameters(model_errors, model, OPTICS_PARAMS_CHOICES)

    for param in OPTICS_PARAMS_CHOICES:
        delta = f"{DELTA}{param}"
        if param[:-1] == BETA:
            check = model[param] * (1 + diff[delta]) - model_errors[param]
        elif param[:-1] == NORM_DISPERSION:
            beta, disp = f"{BETA}{param[-1]}", f"{DISPERSION}{param[-1]}"
            check = model[disp]/np.sqrt(model[beta]) + diff[delta] - model_errors[disp]/np.sqrt(model_errors[beta])
        elif param[:-1] in (PHASE, PHASE_ADV):
            param = f"{PHASE_ADV}{param[-1]}"
            check = ang_diff(ang_sum(np.diff(model[param]), diff[delta][1:]), np.diff(model_errors[param]))
        elif param == TUNE:
            check = [model[f"{param}{i}"] + diff[f"{delta}{i}"] - model_errors[f"{param}{i}"] for i in "12"]
        else:
            check = model[param] + diff[delta] - model_errors[param]

        assert all(np.abs(check) < EPS)
<|MERGE_RESOLUTION|>--- conflicted
+++ resolved
@@ -19,18 +19,11 @@
 from omc3.optics_measurements.toolbox import ang_diff, ang_sum
 from tests.conftest import INPUTS, MODELS
 
-<<<<<<< HEAD
-
-MODEL_INJ_BEAM1 = MODELS / "2018_inj_b1_11m" / "twiss.dat"
+MODEL_INJ_BEAM1 = MODELS / "2018_inj_b1_11m" / TWISS_DAT
 CORRECTION_INJ_BEAM1_DIR = INPUTS / "correction" / "2018_inj_b1_11m"
 
 MODEL_INJ_BEAM1_MQ_ERR = CORRECTION_INJ_BEAM1_DIR / "twiss_quadrupole_error.dat"
 MODEL_INJ_BEAM1_MQS_ERR = CORRECTION_INJ_BEAM1_DIR / "twiss_skew_quadrupole_error.dat"
-=======
-MODEL_INJ_BEAM1 = MODELS / "2018_inj_b1_11m" / TWISS_DAT
-MODEL_INJ_BEAM1_MQ_ERR = INPUTS / "correction" / "inj_beam1" / "twiss_quadrupole_error.dat"
-MODEL_INJ_BEAM1_MQS_ERR = INPUTS / "correction" / "inj_beam1" / "twiss_skew_quadrupole_error.dat"
->>>>>>> 68b622b2
 
 EPS = 1e-12  # numerical accuracy, as the inverse calculation will not give the exact starting values
 
