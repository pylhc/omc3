--- conflicted
+++ resolved
@@ -1,176 +1,16 @@
 from pathlib import Path
 
-import matplotlib
 import pytest
 
 from omc3.plotting.plot_optics_measurements import plot
-
-# Figure (capital F) does not handle the canvas for us so we need to force the backend to make sure
-# tests know what to do on every platform
-# Forcing non-interactive Agg backend so rendering is done similarly across platforms during tests
-matplotlib.use("Agg")
 
 INPUT = Path(__file__).parent.parent / 'inputs' / 'optics_measurement' / 'example_output'
 DEBUG = False  # switch to local output instead of temp
 
 
 @pytest.mark.basic
-<<<<<<< HEAD
-def test_phase():
-    _default_test('phase')
-
-
-@pytest.mark.basic
-def test_phase_delta():
-    _default_test('phase', delta=True)
-
-
-@pytest.mark.basic
-def test_rdt_0040():
-    _default_test_rdt('f0040_y')
-
-
-@pytest.mark.extended
-def test_orbit():
-    figs = _default_test('orbit')
-    for fig in figs.values():
-        assert len(fig.axes) == 2
-
-
-@pytest.mark.extended
-def test_orbit_delta():
-    figs = _default_test('orbit', delta=True)
-    for fig in figs.values():
-        assert len(fig.axes) == 2
-
-
-@pytest.mark.extended
-def test_orbit_combine_planes():
-    figs = _default_test('orbit', combine_by=['planes'])
-    for fig in figs.values():
-        assert len(fig.axes) == 1
-
-
-@pytest.mark.extended
-def test_orbit_share_xaxis():
-    figs = _default_test('orbit', share_xaxis=True)
-    for fig in figs.values():
-        assert len(fig.axes) == 2
-        sharedx = list(fig.axes[0].get_shared_x_axes())
-        assert len(sharedx) == 1
-        assert len(sharedx[0]) == 2
-
-
-@pytest.mark.extended
-def test_orbit_ip_positions_location():
-    _default_test('orbit', x_axis='location', ip_positions='LHCB1')
-
-
-@pytest.mark.extended
-def test_orbit_ip_positions_location_manual():
-    _default_test('orbit', x_axis='location',
-                  ip_positions=INPUT.parent.parent / 'models' / '25cm_beam1' / 'twiss_elements.dat')
-
-
-@pytest.mark.extended
-def test_orbit_ip_positions_phase():
-    with pytest.raises(NotImplementedError):  # remove once implemented
-        _default_test('orbit', x_axis='phase-advance', ip_positions='LHCB1')
-
-
-@pytest.mark.extended
-def test_two_directories():
-    with _output_dir() as out_dir:
-        figs = plot(
-            show=False,
-            x_axis='phase-advance',
-            ncol_legend=2,
-            folders=[str(INPUT), str(INPUT.parent / 'example_copy')],
-            output=str(out_dir),
-            optics_parameters=['orbit', 'beta_phase'],
-        )
-        assert len(list(out_dir.glob('*.pdf'))) == 4
-        assert len(figs) == 4
-
-
-@pytest.mark.extended
-def test_two_directories_combined():
-    with _output_dir() as out_dir:
-        figs = plot(
-            show=False,
-            x_axis='phase-advance',
-            ncol_legend=2,
-            folders=[str(INPUT), str(INPUT.parent / 'example_copy')],
-            output=str(out_dir),
-            optics_parameters=['orbit', 'beta_phase'],
-            combine_by=['files']
-        )
-        assert len(list(out_dir.glob('*.pdf'))) == 2
-        assert len(figs) == 2
-
-
-@pytest.mark.extended
-def test_beta_phase():
-    _default_test('beta_phase')
-
-
-@pytest.mark.extended
-def test_beta_phase_delta():
-    _default_test('beta_phase', delta=True)
-
-
-@pytest.mark.extended
-def test_beta_amplitude():
-    _default_test('beta_amplitude')
-
-
-@pytest.mark.extended
-def test_beta_amplitude_delta():
-    _default_test('beta_amplitude', delta=True)
-
-
-@pytest.mark.extended
-def test_total_phase():
-    _default_test('total_phase')
-
-
-@pytest.mark.extended
-def test_total_phase_delta():
-    _default_test('total_phase', delta=True)
-
-
-@pytest.mark.extended
-def test_rdt_1001():
-    figs = _default_test_rdt('f1001_x')
-    for fig in figs.values():
-        assert len(fig.axes) == 2
-
-
-@pytest.mark.extended
-def test_rdt_1001_combine_planes():
-    figs = _default_test_rdt('f1001_x', combine_by=['planes'])
-    for fig in figs.values():
-        assert len(fig.axes) == 1
-
-
-@pytest.mark.extended
-def test_rdt_0030():
-    _default_test_rdt('f0030_y')
-
-
-@pytest.mark.extended
-def test_rdt_1002():
-    _default_test_rdt('f1002_x')
-
-
-@pytest.mark.extended
-def test_rdt_1001_skip_for_xaxis_option():
-    with pytest.raises(AssertionError):  # assertion fails as there are no plots
-        _default_test_rdt('f1001_x', x_axis='phase-advance')
-=======
 def test_phase(tmp_output_dir):
     _default_test('phase', output_dir=tmp_output_dir)
->>>>>>> 19e4305b
 
 
 @pytest.mark.basic
