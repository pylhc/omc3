import inspect
import shutil
import tempfile
from contextlib import contextmanager
from pathlib import Path

import matplotlib
import pytest

from omc3.plotting.plot_tfs import plot

# Figure (capital F) does not handle the canvas for us so we need to force the backend to make sure
# tests know what to do on every platform
# Forcing non-interactive Agg backend so rendering is done similarly across platforms during tests
matplotlib.use("Agg")

INPUT = Path(__file__).parent.parent / 'inputs' / 'optics_measurement' / 'example_output'
DEBUG = False  # switch to local output instead of temp


# Basic Tests are tested with plot_optics_measurements

<<<<<<< HEAD
@pytest.mark.extended  # Usage Examples
=======
# Usage Examples ---
@pytest.mark.extended
>>>>>>> 14c89727
def test_simple_plot_manual_planes_same_file():
    with _output_dir() as output_dir:
        figs = plot(
            files=[str(INPUT / 'beta_phase_{0}.tfs'), str(INPUT / 'beta_amplitude_{0}.tfs')],
            same_figure='planes',
            same_axes=['files'],
            x_columns=['S'],
            y_columns=['BET{0}'],
            error_columns=None,
            planes=['X', 'Y'],
            x_labels=['Location [m]'],
            file_labels=[r'$\beta$ from phase', r'$\beta$ from amplitude'],
            # column_labels=[r'$\beta_{0}$'],  # would have correct axes-labels but also bx in legend
            column_labels=[''],  # removes BETX BETY from legend-names
            y_labels=[[r'$\beta_x$', r'$\beta_y$']],  # manual axes labels (outer = figures, inner = axes)
            output=output_dir,
            show=False,
            single_legend=True,
            change_marker=True,
        )
    assert len(figs) == 1
    for fig in figs.values():
        assert len(fig.axes) == 2


@pytest.mark.extended
def test_simple_plot_manual_planes_two_files():
    with _output_dir() as output_dir:
        figs = plot(
            files=[str(INPUT / 'beta_phase_{0}.tfs'), str(INPUT / 'beta_amplitude_{0}.tfs')],
            same_axes=['files'],
            x_columns=['S'],
            y_columns=['BET{0}'],
            error_columns=None,
            planes=['X', 'Y'],
            x_labels=['Location [m]'],
            file_labels=[r'$\beta$ from phase', r'$\beta$ from amplitude'],
            # column_labels=[r'$\beta_{0}$'],  # would have correct axes-labels but also bx in legend
            column_labels=[''],  # removes BETX BETY from legend-names
            y_labels=[[r'$\beta_x$'], [r'$\beta_y$']],  # manual axes labels (outer = figures, inner = axes)
            output=output_dir,
            show=False,
            single_legend=True,
            change_marker=True,
        )
    assert len(figs) == 2
    for fig in figs.values():
        assert len(fig.axes) == 1


# Simple Tests ---
@pytest.mark.extended
def test_simple_plot():
    figs = simple_plot_tfs()
    assert len(figs) == 2
    for fig in figs.values():
        assert len(fig.axes) == 1


@pytest.mark.extended
def test_simple_plot_same_figure():
    figs = simple_plot_tfs(same_figure='planes')
    assert len(figs) == 1
    for fig in figs.values():
        assert len(fig.axes) == 2


@pytest.mark.extended
def test_simple_plot_same_axes():
    figs = simple_plot_tfs(same_axes=['planes'])
    assert len(figs) == 1
    for fig in figs.values():
        assert len(fig.axes) == 1


# check for wrong input ---
@pytest.mark.extended
def test_errors_too_many_filelabels():
    with pytest.raises(AttributeError):
        simple_plot_tfs(file_labels=['label1', 'label2'])


@pytest.mark.extended
def test_errors_too_many_xcolumns():
    with pytest.raises(AttributeError):
        simple_plot_tfs(x_columns=['A', 'B'])


@pytest.mark.extended
def test_errors_too_many_errorcolumns():
    with pytest.raises(AttributeError):
        simple_plot_tfs(error_columns=['A', 'B'])


@pytest.mark.extended
def test_errors_too_many_columnlabels():
    with pytest.raises(AttributeError):
        simple_plot_tfs(column_labels=['label1', 'label2'])


@pytest.mark.extended
def test_errors_same_options_same():
    with pytest.raises(AttributeError):
        simple_plot_tfs(same_axes=['planes'], same_figure='planes')


# Main plot (can be also used as example) ---
def simple_plot_tfs(**kwargs):
    with _output_dir() as output_dir:
        default_args = dict(
            files=[INPUT / 'orbit_{0}.tfs'],
            x_columns=['S'],
            y_columns=['{0}'],
            error_columns=['ERR{0}'],
            planes=['X', 'Y'],
            output=output_dir,
            show=False,
            # same_axes='planes',
            # same_figure='planes',
            single_legend=True,
            change_marker=True,
        )
        default_args.update(kwargs)
        return plot(**default_args)


# Helper -----------------------------------------------------------------------

@contextmanager
def _output_dir():
    if DEBUG:
        path = Path(f'temp_{_get_test_name()}')
        if path.exists():
            shutil.rmtree(path)
        path.mkdir()
        yield path
    else:
        with tempfile.TemporaryDirectory() as dir_:
            yield Path(dir_)


def _get_test_name():
    for s in inspect.stack():
        if s.function.startswith('test_'):
            return s.function
    raise AttributeError('Needs to be called downstream of a "test_" function')<|MERGE_RESOLUTION|>--- conflicted
+++ resolved
@@ -4,15 +4,9 @@
 from contextlib import contextmanager
 from pathlib import Path
 
-import matplotlib
 import pytest
 
 from omc3.plotting.plot_tfs import plot
-
-# Figure (capital F) does not handle the canvas for us so we need to force the backend to make sure
-# tests know what to do on every platform
-# Forcing non-interactive Agg backend so rendering is done similarly across platforms during tests
-matplotlib.use("Agg")
 
 INPUT = Path(__file__).parent.parent / 'inputs' / 'optics_measurement' / 'example_output'
 DEBUG = False  # switch to local output instead of temp
@@ -20,12 +14,8 @@
 
 # Basic Tests are tested with plot_optics_measurements
 
-<<<<<<< HEAD
-@pytest.mark.extended  # Usage Examples
-=======
 # Usage Examples ---
 @pytest.mark.extended
->>>>>>> 14c89727
 def test_simple_plot_manual_planes_same_file():
     with _output_dir() as output_dir:
         figs = plot(
@@ -49,7 +39,6 @@
     assert len(figs) == 1
     for fig in figs.values():
         assert len(fig.axes) == 2
-
 
 @pytest.mark.extended
 def test_simple_plot_manual_planes_two_files():
@@ -75,15 +64,13 @@
     for fig in figs.values():
         assert len(fig.axes) == 1
 
-
-# Simple Tests ---
+    # Simple Tests ---
 @pytest.mark.extended
 def test_simple_plot():
     figs = simple_plot_tfs()
     assert len(figs) == 2
     for fig in figs.values():
         assert len(fig.axes) == 1
-
 
 @pytest.mark.extended
 def test_simple_plot_same_figure():
@@ -92,7 +79,6 @@
     for fig in figs.values():
         assert len(fig.axes) == 2
 
-
 @pytest.mark.extended
 def test_simple_plot_same_axes():
     figs = simple_plot_tfs(same_axes=['planes'])
@@ -100,31 +86,26 @@
     for fig in figs.values():
         assert len(fig.axes) == 1
 
-
-# check for wrong input ---
+    # check for wrong input ---
 @pytest.mark.extended
 def test_errors_too_many_filelabels():
     with pytest.raises(AttributeError):
         simple_plot_tfs(file_labels=['label1', 'label2'])
-
 
 @pytest.mark.extended
 def test_errors_too_many_xcolumns():
     with pytest.raises(AttributeError):
         simple_plot_tfs(x_columns=['A', 'B'])
 
-
 @pytest.mark.extended
 def test_errors_too_many_errorcolumns():
     with pytest.raises(AttributeError):
         simple_plot_tfs(error_columns=['A', 'B'])
 
-
 @pytest.mark.extended
 def test_errors_too_many_columnlabels():
     with pytest.raises(AttributeError):
         simple_plot_tfs(column_labels=['label1', 'label2'])
-
 
 @pytest.mark.extended
 def test_errors_same_options_same():
@@ -133,6 +114,7 @@
 
 
 # Main plot (can be also used as example) ---
+
 def simple_plot_tfs(**kwargs):
     with _output_dir() as output_dir:
         default_args = dict(
@@ -154,6 +136,7 @@
 
 # Helper -----------------------------------------------------------------------
 
+
 @contextmanager
 def _output_dir():
     if DEBUG:
@@ -171,4 +154,4 @@
     for s in inspect.stack():
         if s.function.startswith('test_'):
             return s.function
-    raise AttributeError('Needs to be called downstream of a "test_" function')+    raise AttributeError('Needs to be called downstream of a "test_" function')
