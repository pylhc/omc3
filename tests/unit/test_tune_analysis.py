--- conflicted
+++ resolved
@@ -1,20 +1,9 @@
 import numpy as np
 import pandas as pd
 import pytest
-<<<<<<< HEAD
-import matplotlib
-from omc3.tune_analysis.bbq_tools import (clean_outliers_moving_average,
-                                          get_moving_average)
-=======
 
 from omc3.tune_analysis.bbq_tools import get_moving_average, clean_outliers_moving_average
->>>>>>> 19e4305b
 from omc3.tune_analysis.fitting_tools import get_poly_fun
-
-# Figure (capital F) does not handle the canvas for us so we need to force the backend to make sure
-# tests know what to do on every platform
-# Forcing non-interactive Agg backend so rendering is done similarly across platforms during tests
-matplotlib.use("Agg")
 
 
 @pytest.mark.basic
