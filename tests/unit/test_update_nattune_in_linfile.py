import os
from contextlib import suppress
from pathlib import Path

import numpy as np
import pytest
import tfs

from omc3.harpy.constants import COL_AMP, COL_NATAMP, COL_NATTUNE, COL_TUNE
from omc3.scripts.update_nattune_in_linfile import PLANES
from omc3.scripts.update_nattune_in_linfile import main as update_nattune

RENAME_SUFFIX = '_mytest'


def runclean(func):
    def wrapper(*args, **kwargs):
        func(*args, **kwargs)
        _clean_output_files()  # comment for debugging single tests
    return wrapper


@pytest.mark.basic
@runclean
def test_all_planes_update():
    update_nattune(
        files=[str(_get_input_file())],
        interval=[0.26, 0.33],  # actual tunes are in that interval
        rename_suffix=RENAME_SUFFIX)
    assert len(list(_get_input_dir().glob(f'*{RENAME_SUFFIX}*'))) == 2
    for plane in PLANES:
        new = tfs.read(str(_get_input_dir() / f'spec_test.sdds{RENAME_SUFFIX}.lin{plane.lower()}'))
        assert np.allclose(new[f'{COL_NATTUNE}{plane}'], new[f'{COL_TUNE}{plane}'], atol=1e-7)
        assert np.allclose(new[f'{COL_NATAMP}{plane}'], new[f'{COL_AMP}{plane}'], atol=1e-5)

<<<<<<< HEAD

@runclean
=======
>>>>>>> 14c89727
@pytest.mark.basic
@runclean
def test_error_in_interval():
    with pytest.raises(ValueError):
        update_nattune(
            files=[str(_get_input_file())],
            interval=[0., 0.],  # nothing here
            rename_suffix=RENAME_SUFFIX,
        )


@pytest.mark.extended
@runclean
def test_single_plane_update():
    update_nattune(
        files=[str(_get_input_file())],
        interval=[0.26, 0.33],
        rename_suffix=RENAME_SUFFIX,
        planes=["X"],
    )
    assert len(list(_get_input_dir().glob(f'*{RENAME_SUFFIX}*'))) == 1
    assert (_get_input_dir() / f'spec_test.sdds{RENAME_SUFFIX}.linx').exists()


@pytest.mark.extended
@runclean
def test_keep_not_found():
    update_nattune(
        files=[str(_get_input_file())],
        interval=[0., 0.],  # nothing here
        rename_suffix=RENAME_SUFFIX,
        not_found_action='ignore'
    )
    for plane in PLANES:
        old = tfs.read(str(_get_input_dir() / f'spec_test.sdds.lin{plane.lower()}'))
        new = tfs.read(str(_get_input_dir() / f'spec_test.sdds{RENAME_SUFFIX}.lin{plane.lower()}'))
        assert np.allclose(old[f'{COL_NATTUNE}{plane}'], new[f'{COL_NATTUNE}{plane}'], atol=1e-17)
        assert np.allclose(old[f'{COL_NATAMP}{plane}'], new[f'{COL_NATAMP}{plane}'], atol=1e-17)

<<<<<<< HEAD

@runclean
=======
>>>>>>> 14c89727
@pytest.mark.extended
@runclean
def test_remove_not_found():
    update_nattune(
        files=[str(_get_input_file())],
        interval=[0., 0.],  # nothing here
        rename_suffix=RENAME_SUFFIX,
        not_found_action='remove'
    )
    for plane in PLANES:
        new = tfs.read(str(_get_input_dir() / f'spec_test.sdds{RENAME_SUFFIX}.lin{plane.lower()}'))
        assert len(new.index) == 0


@pytest.mark.extended
@runclean
def test_remove_some_not_found():
    update_nattune(
        files=[str(_get_input_file())],
        interval=[0.2631, 0.265],  # some here
        rename_suffix=RENAME_SUFFIX,
        not_found_action='remove'
    )

    newx = tfs.read(str(_get_input_dir() / f'spec_test.sdds{RENAME_SUFFIX}.linx'))
    assert len(newx.index) == 2  # specific to this test-set

    newy = tfs.read(str(_get_input_dir() / f'spec_test.sdds{RENAME_SUFFIX}.liny'))
    assert len(newy.index) == 3  # specific to this test-set


# Helper -----------------------------------------------------------------------


def _get_input_dir():
    return Path(__file__).parent.parent / 'inputs'


def _get_input_file():
    return _get_input_dir() / 'spec_test.sdds'


def _clean_output_files():
    for out_file in _get_input_dir().glob(f'*{RENAME_SUFFIX}.lin*'):
        with suppress(IOError):
            os.remove(out_file)

    for ini_file in Path.cwd().glob('*update_nattune*.ini'):
        with suppress(IOError):
            os.remove(ini_file)<|MERGE_RESOLUTION|>--- conflicted
+++ resolved
@@ -6,9 +6,8 @@
 import pytest
 import tfs
 
-from omc3.harpy.constants import COL_AMP, COL_NATAMP, COL_NATTUNE, COL_TUNE
-from omc3.scripts.update_nattune_in_linfile import PLANES
-from omc3.scripts.update_nattune_in_linfile import main as update_nattune
+from omc3.harpy.constants import COL_NATTUNE, COL_NATAMP, COL_TUNE, COL_AMP
+from omc3.scripts.update_nattune_in_linfile import main as update_nattune, PLANES
 
 RENAME_SUFFIX = '_mytest'
 
@@ -33,11 +32,6 @@
         assert np.allclose(new[f'{COL_NATTUNE}{plane}'], new[f'{COL_TUNE}{plane}'], atol=1e-7)
         assert np.allclose(new[f'{COL_NATAMP}{plane}'], new[f'{COL_AMP}{plane}'], atol=1e-5)
 
-<<<<<<< HEAD
-
-@runclean
-=======
->>>>>>> 14c89727
 @pytest.mark.basic
 @runclean
 def test_error_in_interval():
@@ -77,11 +71,6 @@
         assert np.allclose(old[f'{COL_NATTUNE}{plane}'], new[f'{COL_NATTUNE}{plane}'], atol=1e-17)
         assert np.allclose(old[f'{COL_NATAMP}{plane}'], new[f'{COL_NATAMP}{plane}'], atol=1e-17)
 
-<<<<<<< HEAD
-
-@runclean
-=======
->>>>>>> 14c89727
 @pytest.mark.extended
 @runclean
 def test_remove_not_found():
